--- conflicted
+++ resolved
@@ -1295,24 +1295,14 @@
 {
 public:
 	namcos23_renderer(namcos23_state &state);
-<<<<<<< HEAD
-
-	void render_flush(bitmap_rgb32& bitmap);
-	void render_scanline(INT32 scanline, const extent_t& extent, const namcos23_render_data& object, int threadid);
-=======
-	
 	void render_flush(bitmap_rgb32& bitmap);
 	void render_scanline(INT32 scanline, const extent_t& extent, const namcos23_render_data& object, int threadid);
 	float* zBuffer() { return m_zBuffer; }
->>>>>>> 31a1c1c2
 
 private:
 	namcos23_state& m_state;
 	bitmap_rgb32 m_bitmap;
-<<<<<<< HEAD
-=======
 	float* m_zBuffer;
->>>>>>> 31a1c1c2
 };
 
 typedef namcos23_renderer::vertex_t poly_vertex;
@@ -1593,12 +1583,6 @@
 ***************************************************************************/
 
 namcos23_renderer::namcos23_renderer(namcos23_state &state)
-<<<<<<< HEAD
-	: poly_manager<float, namcos23_render_data, 4, POLY_MAX_ENTRIES>(state.machine()),
-		m_state(state),
-		m_bitmap(state.m_screen->width(), state.m_screen->height())
-{}
-=======
 	: poly_manager<float, namcos23_render_data, 5, POLY_MAX_ENTRIES>(state.machine()),
 	  m_state(state),
 	  m_bitmap(state.m_screen->width(), state.m_screen->height())
@@ -1606,7 +1590,6 @@
 	const INT32 bufferSize = state.m_screen->visible_area().width() * state.m_screen->visible_area().height();
 	m_zBuffer = auto_alloc_array(state.machine(), float, bufferSize);
 }
->>>>>>> 31a1c1c2
 
 // 3D hardware, to throw at least in part in video/namcos23.c
 
@@ -2145,22 +2128,6 @@
 	const static rectangle scissor(0, 639, 0, 479);
 
 	for(int i=0; i<render.poly_count; i++) {
-<<<<<<< HEAD
-		const namcos23_poly_entry *p = render.poly_order[i];
-		namcos23_render_data& extra = render.polymgr->object_data_alloc();
-		extra = p->rd;
-
-		if (p->vertex_count == 3)
-			render_triangle(scissor, render_delegate(FUNC(namcos23_renderer::render_scanline), this), 4, p->pv[0], p->pv[1], p->pv[2]);
-		else if (p->vertex_count == 4)
-			render_polygon<4>(scissor, render_delegate(FUNC(namcos23_renderer::render_scanline), this), 4, p->pv);
-		else if (p->vertex_count == 5)
-			render_polygon<5>(scissor, render_delegate(FUNC(namcos23_renderer::render_scanline), this), 4, p->pv);
-	}
-	render.poly_count = 0;
-
-	copybitmap(bitmap, m_bitmap, 0, 0, 0, 0, scissor);
-=======
 		const namcos23_poly_entry *p = &render.polys[i];
 		namcos23_render_data& extra = render.polymgr->object_data_alloc();
 		extra = p->rd;
@@ -2184,8 +2151,6 @@
 	{
 		m_zBuffer[i] = 1000.0f;     // TODO: set to far clipping plane value
 	}
-
->>>>>>> 31a1c1c2
 }
 
 void namcos23_state::render_run(bitmap_rgb32 &bitmap)
