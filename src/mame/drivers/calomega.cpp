// license:BSD-3-Clause
// copyright-holders: Roberto Fresca, Grull Osgo
/**********************************************************************************

    .-----------------------------------------.
    |                                         |
    |         CAL OMEGA / CEI / UCMC          |
    |    SYSTEMS 903 / 904 / 905 / 906-III    |
    |                                         |
    |  Driver by Roberto Fresca & Grull Osgo  |
    |                                         |
    '-----------------------------------------'


    --- Technical Notes ---

    Name:    System 903, System 904, System 905 & System 906-III.
    Company: Cal Omega / Casino Electronics Inc. (CEI) / United Coin Machine Co. (UCMC).
    Year:    1981-1991


***********************************************************************************


    Basic hardware for systems 903/904/905:
    ---------------------------------------

    CPU =  1x SY6502 @ 625 kHz.  ; M6502 compatible.
    SND =  1x AY8912 @ 1.25 MHz. ; AY-3-8910 compatible.
    I/O =  2x PIAs SY6520/6820   ; M6821 compatible.
    CRCT = 1x SY6545             ; M6845 compatible mode. It doesn't seems that is using
                                 ; the first 4 bits of register R03 (HSync width).

    CLK =  1x Xtal @ 10 MHz.     ; CPU clock = 625 kHz.
                                 ; SND clock = 1250 kHz.
                                 ; PXL clock = 5000 kHz.

    PRG ROMS at locations u5, u6, u7, u8, u9.
    GFX ROMS at locations u67(cg0), u68(cga), u69(cgb), u70(cgc).

    Inputs use 6 lines from 6520 PIA's port, and each one is multiplexed x4.
    Another line from the same PIA (bit 6) is out of the multiplexed system, and is directly
    connected to the settings DIP switches (SW1-5).

    Some games like Keno and Big Game, also have a key encoder peripheral processor
    based on a 8035, and 1x ROM 2516/2532.



    System 903/904 specific:
    ------------------------

    1x MC6850 (ACIA) for serial communication.

    ROMs u5 to u9 are 2516.

    System 903 has 3x 8 DIP switches banks, wired to ACIA6850, PIA1, and AY8912 respectively.
    System 904 has 2x 8 DIP switches banks, wired to ACIA6850 and PIA1 respectively.
    Some 903 based PCBs like TUNI games only have 1x 8 DIP switches bank, wired to PIA1.

    Systems 903/904 PCBs have 3 pots to control R, G, and B independently.
    However, it seems to be only related to the background color.

    CPU lines A14 and A15 are not connected, so the CPU is addressing only 16KB.



    System 905 specific:
    --------------------

    ROMs u5 to u9 are 2532.

    1x 8 DIP switches bank, wired to PIA1.

    CPU line A15 is not connected, so the CPU is addressing only 32KB.



    System 906-III:
    ---------------

    PCB silkscreened "CEI 906 III GAMEBOARD" "ASSY 4029063 REV"

    CPU:   1x Rockwell R65C02P1 CPU. (U49)
    Video: 1x Motorola MC6845P CRTC. (U47)
    I/O:   2x Rockwell R65C24P2 PIAT. (U46, U48)
           1x Motorola MC6850P ACIA. (U44)

    Sound: 1x Microchip AY-3-8912. (U45)
           1x LM380N (amplifier). (U34)

    RAM: 1x NEC D4364C-15L. (U50)

    PRG ROMs: 5x ST M2764AF1. (U28/EPR1, U29/EPR2, U30/EPR3, U31/EPR4, U32/EPR5)
    GFX ROMs: 3x ST M2764AF1. (U4/CG2C, U5/CG2B, U6/CG2A)

    Clock: 1x 10.000 MHz Xtal. (Y1)

    2x 8 DIP switches banks. (SW1, SW2)
    1x Battery. (BT1)
    3x 1K Pots (video). (B, G, R)
    1x 1K Pot (audio). (V)
    2x 2x28 pins edge connectors.


***********************************************************************************


    903/904 Serial Communication:


          ACIA 6850                                                  CMOS 4024
         +---------+                                          (7-stage binary control)
    D0<--|22     03|-RXC--+                                         +---------+
    D1<--|21       |      +------------------------------+-[SW1-1]--|03  (128)|
    D2<--|20     04|-TXC--+                              +-[SW1-2]--|04   (64)|
    D3<--|19       |                                     +-[SW1-3]--|05   (32)|
    D4<--|18     02|-RXD--MC7272--+- SERIAL IN (+)       +-[SW1-4]--|06   (16)|
    D5<--|17       |              +- SERIAL IN (-)       +-[SW1-5]--|09    (8)|
    D6<--|16       |                                     +-[SW1-6]--|11    (4)|
    D7<--|15     06|-TXD--MC7272--+- SERIAL OUT (+)                 |         |
         |         |              +- SERIAL OUT (-)            CLK--|19   U30 |
         | U81   01|--CLK                                           +---------+
         +---------+


    CLK = CPU clock (625 kHz)
    Switches 1-1 to 1-6 set the rate from 300 to 9600 bauds.


***********************************************************************************


   ++++ System 903/904/905/906-III official list of games (not complete) ++++

   -----+--------------------------+---------+---------+----------+---------+----------+---------+---------------+------+------+-------
    VER |  NAME                    | SYSTEM  | PROGRAM | CHAR GEN | CG P/N  | CLR PROM | CP P/N  | GAME TYPE     | DUMP | STAT | ADDED
   -----+--------------------------+---------+---------+----------+---------+----------+---------+---------------+------+------+-------
 *  7.4 | Gaming Poker (w. export) |   903   | AUG/81  | PKCG     | 6300010 | unknown  | 6600020 | Gaming        | Yes  | OK   | Yes
    7.6 | Poker                    |   903   | AUG/81  | PKCG     | 6300010 | POKCLR   | 6600020 | Amusement     | Yes  | OK   | Yes
 *  7.9 | Arcade Poker             |   903   | AUG/81  | PKCG     | 6300010 | POKCLR   | 6600020 | Amusement     | Yes  | BD   | Yes
 *  8.0 | Arcade Black Jack        |   903   | SEP/81  | CPKCG    | 6300010 | POKCLR   | 6600020 | Amusement     | Yes  | BD   | Yes
 *  9.4 | Keno                     |   903   | DEC/81  | KCG      | 6300060 | POKCLR   | 6600020 | Amusement     | Yes  | OK   | Yes
 * 10.7 | Big Game                 |   903   | MAR/82  | LOTCG    | unknown | BCLR     | unknown | Amusement?    | Yes  | OK   | Yes
 * 11.3 | Black Jack               |   903   |         | CPKCG?   | 6300010 | POKCLR   | 6600020 | Amusement?    | No   |      | No
 * 12.3 | Ticket Poker             |   903   | JUN/82  | PKCG     | 6300010 | POKCLR   | 6600020 | Amusement     | Yes  | BD   | Yes
 * 12.5 | Bingo                    |   903   | JUN/82  | NBCG     | unknown | BCLR     | unknown | Amusement     | Yes  | OK   | Yes
 * 12.7 | Keno                     |  903/4? | JUL/82  | KCG      | 6300060 | POKCLR   | 6600020 | Amusement     | Yes  | OK   | Yes
 * 12.8 | Arcade Game (Draw Poker) |   903   | JUL/82  | PKCG     | 6300010 | POKCLR   | 6600020 | Amusement     | Yes  | OK   | Yes
   13.4 | Nudge Bingo              |   903   | SEP/82  | NBCG     | 6300040 | BCLR     | 6600040 | Amusement     | Yes  | OK   | Yes
   14.5 | Pixels                   |   903   | DEC/82  | PIXCG    | 6300070 | PIXCLR   | 6600050 | Amusement     | Yes  | BD   | Yes
   14.7 | Nudge Bingo              |   903   |         | NBCG     | 6300040 | BCLR     | 6600040 | Amusement     | No   |      | No
   15.0 | Punchboard               |   903   |         | PBCG     | 6300190 | PBCLR    | 6600130 | Gaming Wash   | No   |      | No
   15.7 | Double-Draw Poker        |   903   | JAN/83  | CPKCG    | 6300010 | POKCLR   | 6600020 | Amusement     | Yes  | OK   | Yes
   15.8 | Poker Montana            |    ?    |         | CPKCG    | 6300010 | POKCLR   | 6600020 | Gaming        | No   |      | No
   15.9 | Wild Double-Up           |   905   | JAN/83  | JKR2CG   | 6300100 | WLDCLR   | 6600010 | Amusement     | Yes  | OK   | Yes
   16.2 | Gaming Lottery           |    ?    |         | LCG      | 6300050 | LOTCLR   | 6600030 | Gaming        | No   |      | No
   16.3 | Black Jack               |    ?    |         | CPKCG    | 6300010 | POKCLR   | 6600020 | Amusement     | No   |      | No
   16.4 | K.I.S.S. Keno            |   904   | MAY/83  | KCG      | 6300060 | PCLR     | 6600020 | Amusement     | Yes  | IC   | Yes
   16.5 | K.I.S.S. Poker           |    ?    |         | POKER    | 6300010 | POKCLR   | 6600020 | Amusement     | No   |      | No
   16.6 | Nudge Bingo              |    ?    |         | NBCG     | 6300040 | BCOLOR   | 6600040 | Amusement     | No   |      | No
   16.7 | Poker                    |    ?    |         | PCG      | 6300010 | POKCLR   | 6600020 | Amusement     | No   |      | No
   16.8 | Keno                     |   903   | MAR/83  | KCG      | 6300060 | POKCLR   | 6600020 | Amusement     | Yes  | OK   | Yes
   17.0 | Poker                    |   905   |         | POKERCGs | 6300010 | PKRCLR   | 6600020 | Amusement     | No   |      | No
   17.1 | Nudge Bingo              |    ?    |         | NBCG     | 6300040 | BCOLOR   | 6600040 | Amusement     | No   |      | No
   17.2 | Double/Double Poker      |   905   | MAY/83  | JKRPKR   | 6300100 | WLDCLR   | 6600010 | Amusement     | Yes  | OK   | Yes
   17.3 | Casino Poker             |    ?    |         | PKCG     | 6300010 | POKCLR   | 6600020 | Nevada Gaming | No   |      | No
   17.4 | Gin Gaming               |    ?    |         | GCG0.2   | 6300080 | GINCLR   | 6600060 | Nevada Gaming | No   |      | No
   17.5 | Gaming Draw Poker        |   903   | DEC/84  | PKCG     | 6300010 | POKCLR   | 6600020 | Nevada Gaming | Yes  | OK   | Yes
   17.6 | Nudge                    |   903   | SEP/82  | NBCG     | 6300040 | BCLR     | 6600040 | Amusement     | Yes  | OK   | Yes
   17.7 | Keno                     |    ?    |         | KCG      | 6300060 | POKCLR   | 6600020 | Gaming        | No   |      | No
   17.9 | AWP Poker                |    ?    |         | PKCG     | 6300010 | POKCLR   | 6600020 | Gaming        | No   |      | No
 * 18.0 | Gin                      |   905   |         | GCG2     | 6300110 | MLTCLR   | 6600070 | Amusement     | No   |      | No
   18.1 | Nudge                    |    ?    | JUL/83  | NBCG     | 6300040 | BCLR     | 6600040 | Amusement     | Yes  | OK   | Yes
   18.2 | Amusement Poker          |   905   |         | JKRCG02  | 6300100 | WLDCLR   | 6600010 | Amusement     | No   |      | No
   18.3 | Pixels                   |   905   | AUG/83  | PXCG     | 6300070 | PIXCLR   | 6600050 | Amusement     | Yes  | OK   | Yes
   18.4 | Double Draw-Lebanon      |    ?    |         | PKCG     | 6300010 | POKCLR   | 6600020 | Amusement     | No   |      | No
   18.5 | Pixels                   |   905   | AUG/83  | PXCG     | 6300070 | PIXCLR   | 6600050 | Amusement     | Yes  | OK   | Yes
   18.6 | Pixels                   |   905   | AUG/83  | PXCG     | 6300070 | PIXCLR   | 6600050 | Amusement     | Yes  | OK   | Yes
   18.7 | Amusement Poker (skill)  |   905   | AUG/83  | JKRTWO   | 6300100 | MLTCLR   | 6600070 | Amusement     | Yes  | BD   | Yes
   18.8 | Poker-Lebanon            |    ?    |         | PKCG     | 6300010 | POKCLR   | 6600020 | Amusement     | No   |      | No
   18.9 | Pixels (french)          |    ?    |         | PIXCG    | 6300070 | PIXCLR   | 6600050 | Amusement     | No   |      | No
   19.0 | Hi-Score Poker           |    ?    |         | JKRTWO   | 6300100 | WLDCLR   | 6600070 | Amusement     | No   |      | No
 * 19.1 | Super Blackjack          |   905   | AUG/83  | JKRTWO?  | 6300100 | MLTCLR   | 6600070 | Amusement     | No   |      | No
   19.2 | AWP Poker                |    ?    |         | PKCG     | 6300010 | POKCLR   | 6600020 | Gaming        | No   |      | No
   19.3 | Gin                      |   905   |         | GCG2     | 6300110 | MLTCLR   | 6600070 | Amusement     | No   |      | No
   19.4 | Pixels (french)          |    ?    |         | PIXCG    | 6300070 | PIXCLR   | 6600050 | Amusement     | No   |      | No
   19.7 | Ind. Wild Double-Up      |    ?    |         | JKRCG    | 6300100 | WLDCLR   | 6600070 | Amusement     | No   |      | No
   19.9 | Double-Up Nudge          |    ?    |         | NUDGE    | 6300040 | BCOLOR   | 6600040 | Amusement     | No   |      | No
   20.1 | Poker                    |    ?    |         | GPKCG    | 6300010 | POKCLR   | 6600020 | Amusement     | No   |      | No
   20.4 | Super Blackjack          |   905   | FEB/84  | JKRTWO   | 6300100 | MLTCLR   | 6600070 | Amusement     | Yes  | OK   | Yes
 * 20.5 | Blackjack?               |   905   | FEB/84  | JKRTWO?  | 6300100 | MLTCLR   | 6600070 | Amusement     | No   |      | No
   20.7 | Double-Up Nudge          |    ?    |         | NUDGECG  | 6300040 | BCOLOR   | 6600040 | Amusement     | No   |      | No
   20.8 | Winner's Choice          |    ?    | FEB/84  | MLT2CG   | 6300130 | MLTCLR   | 6600070 | Amusement     | Yes  | OK   | Yes
   20.9 | Gaming Poker-Europe      |    ?    |         | PKCG     | 6300010 | POKCLR   | 6600020 | Gaming        | No   |      | No
   21.1 | AWP Poker                |    ?    |         | POKCG    | 6300010 | POKCLR   | 6600020 | Gaming        | No   |      | No
   21.2 | Video Slot               |    ?    |         | SL1CG    | 6300180 | SLC1     | 6600120 | Gaming        | No   |      | No
   21.4 | Wild Double-Up Poker     |    ?    |         | WLDCG    | 6300100 | WLDCLR   | 6600010 | Amusement     | No   |      | No
   21.5 | Double/Double Poker      |    ?    |         | JKRTWO   | 6300100 | WLDCLR   | 6600010 | Amusement     | No   |      | No
 * 21.6 | Wild Double-Up?          |   905   | JUN/84  | WLDCG    | 6300100 | WLDCLR   | 6600010 | Amusement     | No   |      | No
 * 21.7 | Poker?                   |   905   | MAY/84  | GPKCG?   | 6300010 | POKCLR   | 6600020 | Amusement     | No   |      | No
   21.9 | Amusement Poker          |    ?    |         | JKRCG    | 6300100 | WLDCLR   | 6600010 | Amusement     | No   |      | No
   22.1 | Poker                    |    ?    |         | PKCG     | 6300010 | POKCLR   | 6600020 | Nevada Gaming | No   |      | No
   22.7 | Amusement Poker (dbl/dbl)|   905   | JUL/84  | JKRPKR   | 6300100 | WLDCLR   | 6600010 | Amusement     | Yes  | OK   | Yes
   22.8 | Tennesee Wild Poker      |   905   |         | JKR2CG   | 6300100 | MLTCLR   | 6600070 | Amusement     | No   |      | No
   22.9 | Double/Double Poker      |   905   |         | JKRTWO   | 6300100 | MLTCLR   | 6600010 | Amusement     | No   |      | No
   23.0 | FC Bingo (4-card)        |   905   | JUN/84  | FCBCG    | 6300150 | FCBCLR   | 6600100 | Amusement     | Yes  | BD   | Yes
   23.2 | Pixels                   |    ?    |         | PIXCG    | 6300070 | PIXCLR   | 6600050 | Amusement     | No   |      | No
 * 23.6 | Hotline                  |   905   | OCT/84  | HLCG     | 6300160 | HLCLR    | 6600110 | Amusement     | Yes  | OK   | Yes
   23.7 | AWP Blackjack            |    ?    |         | POKER    | 6300010 | POKCLR   | 6600020 | Gaming        | No   |      | No
   23.9 | G.Draw Poker (discard)   |   904   | JAN/85  | POKCG    | 6300010 | POKCLR   | 6600020 | Nevada Gaming | Yes  | OK   | Yes
   24.0 | Gaming Draw Poker (hold) | 903/904 | MAY/85  | POKCG    | 6300010 | POKCLR   | 6600020 | Nevada Gaming | Yes  | OK   | Yes
   24.2 | Export Poker             |    ?    |         | GPKCG    | 6300010 | POKCLR   | 6600020 | Gaming        | No   |      | No
   24.3 | Gaming Blackjack         |    ?    |         | GPKCG    | 6300010 | POKCLR   | 6600020 | Nevada Gaming | No   |      | No
   24.5 | Wild Double-Up           |    ?    |         | JKPKCG   | 6300100 | WLDCLR   | 6600010 | Amusement     | No   |      | No
   24.6 | Hotline                  |   905   | JAN/85  | HLCG     | 6300160 | HLCLR    | 6600110 | Amusement     | Yes  | OK   | Yes
   24.8 | Poker (discard)          |    ?    |         | PKCG     | 6300010 | POKCLR   | 6600020 | Nevada Gaming | No   |      | No
   24.9 | Poker (hold)             |    ?    |         | PKCG     | 6300010 | POKCLR   | 6600020 | Nevada Gaming | No   |      | No
   25.3 | 4-Card Bingo-Gaming      |    ?    |         | FCB1CG   | 6300150 | FCB1CLR  | 6600100 | Gaming        | No   |      | No
   25.4 | Indian 4-Card Bingo      |    ?    |         | FCBCG    | 6300150 | FCB1CLR  | 6600100 | Amer-Indian   | No   |      | No
   25.5 | Wild Double-Up Poker     |    ?    |         | JKRCG    | 6300100 | WILD     | 6600010 | Amusement     | No   |      | No
   25.6 | Mr. Domino               |    ?    |         | DOMCG    | 6300140 | DOMCLR   | 6600080 | Amusement     | No   |      | No
   25.7 | Mr. Domino               |    ?    |         | DOMCG    | 6300140 | DOMCLR   | 6600080 | Amusement     | No   |      | No
   25.8 | Poker                    |    ?    |         | PKCG     | 6300010 | POKCLR   | 6600020 | Gaming        | No   |      | No
   26.3 | Wild Double-Up Poker     |    ?    |         | JKRCG    | 6300100 | WILD     | 6600010 | Amusement     | No   |      | No
   26.5 | 4-Reel Slot              |    ?    |         | SLOT4CG  | 6300220 | SL4CLR   | 6600140 | Gaming        | No   |      | No
   26.6 | Poker                    |    ?    |         | GPKCG    | 6300250 | POKCLR   | 6600020 | Nevada Gaming | No   |      | No
   26.8 | Wild Double-Up Poker     |    ?    |         | JKRCG    | 6300260 | WILD     | 6600010 | Nevada Gaming | No   |      | No
   27.1 | Tourney Gaming Poker     |    ?    |         | POKCG    | 6300010 | POKCLR   | 6600020 | Nevada Gaming | No   |      | No
   27.2 | Arcade Keno              |    ?    | AUG/85  | KJCG     | 6300060 | POKCLR   | 6600020 | Montana       | Yes  | OK   | Yes
 * 27.2 | Arcade Keno              |    ?    | AUG/85  | KJCG     | 6300060 | POKCLR   | 6600020 | Gaming        | Yes  | OK   | Yes
   27.3 | Export Poker             |    ?    |         | PKCG     | 6300010 | POKCLR   | 6600020 | Gaming        | No   |      | No
   27.4 | Keno II                  |    ?    |         | KJCG     | 6300060 | POKCLR   | 6600020 | Montana       | No   |      | No
   27.5 | Keno (Austria)           |    ?    |         | KENOCG   | 6300060 | POKCLR   | 6600020 | Gaming        | No   |      | No
   27.6 | Slot 8                   |    ?    |         | SL8CG    | 6300290 | SLOT4CLR | 6600140 | Gaming        | No   |      | No
   27.9 | 3-Reel Slot, Gaming      |    ?    |         | SL2CG    | 6300280 | SL2CLR   | 6600120 | Nevada Gaming | No   |      | No
   28.0 | 3-Reel Slot              |    ?    |         | SL2CG    | 6300180 | SL2CLR   | 6600120 | Gaming        | No   |      | No
   28.2 | Hotline                  |    ?    |         | HLCG     | 6300160 | HLCLR    | 6600110 | Amusement     | No   |      | No
   28.5 | Hotline                  |    ?    |         | HLCG     | 6300130 | HLCLR    | 6600110 | Amusement     | No   |      | No
   29.0x| Stand or Draw Poker      |    ?    |         | ST2CG    | 6300270 | ST2CLR   | 6600150 | Nevada Gaming | No   |      | No
   30.0x| Casino 21                |    ?    |         | GPKCG    | 6300250 | WILD     | 6600010 | Nevada Gaming | No   |      | No
   31.0x| Poker (discard)          |    ?    |         | POKCG    | 6300010 | POKCLR   | 6600020 | Nevada Gaming | No   |      | No
   32.0x| Poker (hold)             |    ?    |         | POKCG    | 6300010 | POKCLR   | 6600020 | Nevada Gaming | No   |      | No
   33.0x| Keno                     |    ?    |         | KJCG     | 6300060 | POKCLR   | 6600020 | Nevada Gaming | No   |      | No
   34.0x| Keno (Austria)           |    ?    |         | KJCG     | 6300060 | POKCLR   | 6600020 | Gaming        | No   |      | No
   35.0x| 1-3 Sign Poker (discard) |    ?    |         | POKCG    | 6300010 | POKCLR   | 6600020 | Nevada Gaming | No   |      | No
   36.0x| 1-3 Sign Poker (hold)    |    ?    |         | POKCG    | 6300010 | POKCLR   | 6600020 | Nevada Gaming | No   |      | No
   37.0x| Amusement Keno           |    ?    |         | KJCG     | 6300060 | POKCLR   | 6600020 | Montana       | No   |      | No
   39.0x| 3-Reel Slot              |    ?    |         | SBARCG   | 6300305 | JKRSLOT  | 6600170 | Nevada Gaming | No   |      | No
   39.0x| 3-Reel Slot              |    ?    |         | PLAIN7CG | 6300309 | JKRSLOT  | 6600170 | Nevada Gaming | No   |      | No
   39.0x| 3-Reel Slot              |    ?    |         | JWCG     | 6300313 | JKRSLOT  | 6600170 | Nevada Gaming | No   |      | No
   40.0x| Poker w/Wild Card        |   903   |         | JKRCG    | 6300260 | WLDCLR   | 6600010 | Nevada Gaming | No   |      | No
   41.0x| Do-it-yourself Bingo     |    ?    |         | KCG      | 6300060 | PKRCLR   | 6600020 | Amer-Indian   | No   |      | No
   42.0x| Mr. Domino               |    ?    |         | NDMCG    | 6300300 | DOMCLR   | 6600080 | Amusement     | No   |      | No
   43.0x| Export Poker             |    ?    |         | GPKCG    | 6300170 | POKCLR   | 6600020 | Gaming        | No   |      | No
   44.0x| Tourney Poker (discard)  |    ?    |         | POKCG    | 6300010 | POKCLR   | 6600020 | Nevada Gaming | No   |      | No
   45.0x| Tourney Poker (hold)     |    ?    |         | POKCG    | 6300010 | POKCLR   | 6600020 | Nevada Gaming | No   |      | No
   46.0x| Gaming Poker             |    ?    |         | GPKCG    | 6300010 | POKCLR   | 6600020 | Nevada Gaming | No   |      | No
   47.0x| 4-Card Indian Bingo      |    ?    |         | FCB7CG   | 6300150 | FCB7CLR  | 6600100 | Amer-Indian   | No   |      | No
   48.0x| Keno                     |    ?    |         | KJCG     | 6300060 | POKCLR   | 6600020 | Montana       | No   |      | No
        |                          |         |         |          |         |          |         |               |      |      |
   51.07| Poker (906-III)          | 906-III |         | GP2CG    | unknown | WILD     | unknown | Nevada Gaming | Yes  | OK   | Yes
   51.08| Poker (906-III)          | 906-III |         | GP2CG    | unknown | WILD     | unknown | Nevada Gaming | Yes  | OK   | Yes
        |                          |         |         |          |         |          |         |               |      |      |
 * 903d | System 903 Diag.PROM     |   903   | unknown | any      | unknown | any      | unknown | Testing H/W   | Yes  | OK   | Yes
 * 905d | System 905 Diag.PROM     |   905   | unknown | any      | unknown | any      | unknown | Testing H/W   | Yes  | OK   | Yes


   (*) Not in the original list.



   ++++ Unofficial games ++++

   -------------------------------------+----------------------+------+-----------+-----------+------+------+-------
    NAME                                | COMPANY              | YEAR | GAME TYPE |  SYSTEM   | DUMP | STAT | ADDED
   -------------------------------------+----------------------+------+-----------+-----------+------+------+-------
    El Grande - 5 Card Draw (New)       | Tuni Electro Service | 1982 | Amusement | 903 based | Yes  | BR   | Yes
    Jackpot Joker Poker (set 1)         | Enter-Tech (ETL)     | 1983 | Amusement | 903 based | Yes  | OK   | Yes
    Jackpot Joker Poker (set 2)         | Enter-Tech (ETL)     | 1983 | Amusement | 903 based | Yes  | OK   | Yes
    SSI Poker (v2.4)                    | SSI                  | 1988 | Amusement | 903 based | Yes  | IC   | Yes
    SSI Poker (v3.0)                    | SSI                  | 1988 | Amusement | 903 based | Yes  | IC   | Yes
    SSI Poker (v4.0)                    | SSI                  | 1990 | Amusement | 903 based | Yes  | IC   | Yes
    Casino 21 UCMC/IWC (ver 30.08)      | UCMC/IWC             | 1990 | Gambling  |  906-III  | Yes  | OK   | Yes
    Poker UCMC/IWC (ver 162.03)         | UCMC/IWC             | 1991 | Gambling  |  906-III  | Yes  | OK   | Yes
    Poker UCMC/IWC (ver 162.03 20-6-91) | UCMC/IWC             | 1991 | Gambling  |  906-III  | Yes  | OK   | Yes


    STAT: OK = Good dump.
          BD = At least 1 ROM is bad dumped.
          BR = At least 1 ROM is bit-rotten.
          IC = Incomplete set (at least 1 ROM is missing)

    (for more information see the ROM load)



***********************************************************************************


    --- General Notes ---


    Gaming Draw Poker:

    Gaming Draw Poker, formerly known as Jack Potten's poker, is an evolution of the
    mentioned game. It was created by Cal Omega in 1981 for Casino Electronics Inc.
    Cal Omega was bought out by CEI (Casino Electronics Inc.), and CEI was bought by UCMC.

    This is the most famous game from Cal Omega 903 System. In the test mode you can see
    the name "Gaming Draw Poker", but in the manual figure as "Casino Poker". Also in some
    game lists you can see it with another name: "Arcade Poker".

    The game uses the same GFX set that Jack Potten's Poker for cards and has similar
    layout, but the game is different and the old discrete pitched sounds were replaced
    with a better set of sounds through a AY8912 implementation. The empty socket in
    the PCB is for future upgrades instead of sound ROM, since sounds are hardcoded.

    Inputs are multiplexed and selected through PIA1, portB.


    Some instructions....

    * Some versions have a STAND button to conserve all cards without discards.

    * To enter to the Input Test Mode press TEST MODE (key 9).
      Press DISCARD1 (key Z) + DISCARD2 (key X) + DISCARD3 (key C) to exit.

    * To see the last hand played and stats, press DISPUTE (key 0).
      Press DEAL/DRAW button to exit.

    * Depending of the game version, TEST MODE & DISPUTE buttons only work if the door
      was previously opened. To do that, you must keep pressed DOOR OPEN (key D).

    * To pass coin and hopper errors press DOOR OPEN (key D). If the hopper is empty,
      keep pressed DOOR OPEN and press HAND PAY (key O)

    * For payout, press COLLECT (key I) and then PAYOUT for each credit (manual mode).



    El Grande - 5 Card Draw:

    This game was created by Tuni Electro Service and was licensed to E.T. Marketing,Inc.
    This is the new version. The old one is still undumped, but looks like Golden Poker D-Up.

    Flyer: https://flyers.arcade-museum.com/?page=flyer&db=videodb&id=4542&image=1

    The AY8912 is mapped to 0x840/0x841 but the game lacks of credits and bet sounds.
    The rest of sounds are ok. Maybe the missing ones are generated by discrete circuitry.

    Inputs are multiplexed and selected through PIA1, portB.

    There aren't meter and stats modes. Only for amusement, so... no payout.
    To clear credits press F2.
    To enter to TEST MODE press F2 twice. Press HOLD 1 + HOLD 2 + HOLD 3 to exit.



***********************************************************************************?


    *** Memory Maps ***


    --- System 903/904 ---

    $0000 - $07FF   NVRAM           ; All registers and settings.
    $0840 - $0840   AY-8912         ; Read/Control.
    $0841 - $0841   AY-8912         ; Write.
    $0880 - $0880   CRTC6845        ; MC6845 addressing.
    $0881 - $0881   CRTC6845        ; MC6845 Read/Write.
    $08C4 - $08C7   PIA0            ; I/O Ports 0 to 3 (multiplexed).
    $08C8 - $08CB   PIA1            ; I/O Port 4.
    $08D0 - $08D1   ACIA 6850       ; Serial port.

    $1000 - $13FF   VideoRAM
    $1400 - $17FF   ColorRAM

    $1800 - $3FFF   ROM space       ; Systems 903/904.

    The whole map is mirrored to $4000-$7FFF, $8000-$BFFF and $C000-$FFFF.


    --- System 905 ---

    $0000 - $07FF   NVRAM           ; All registers and settings.
    $1040 - $1040   AY-8912         ; Read/Control.
    $1041 - $1041   AY-8912         ; Write.
    $1080 - $1080   CRTC6845        ; MC6845 addressing.
    $1081 - $1081   CRTC6845        ; MC6845 Read/Write.
    $10C4 - $10C7   PIA0            ; I/O Ports 0 to 3 (multiplexed).
    $10C8 - $10CB   PIA1            ; I/O Port 4.

    $2000 - $23FF   VideoRAM
    $2400 - $27FF   ColorRAM

    $3000 - $7FFF   ROM space.      ; System 905.

    The whole map is mirrored to $8000-$FFFF.


    --- System 906-III ---

    $0000 - $1FFF   NVRAM           ; All registers and settings.
    $280C - $280F   PIAT0           ; I/O functions.
    $2810 - $2810   ACIA6850        ; ACIA read.
    $2811 - $2811   ACIA6850        ; ACIA write.
    $2824 - $2827   PIAT1           ; I/O functions.
    $2C04 - $2C04   CRTC6845        ; MC6845 addressing.
    $2C05 - $2C05   CRTC6845        ; MC6845 read/write.
    $2C08 - $2C08   AY-8912         ; Read/control.
    $2C09 - $2C09   AY-8912         ; Write.

    $2000 - $23FF   VideoRAM
    $2400 - $27FF   ColorRAM

    $6000 - $FFFF   ROM space.      ; System 906-III.

    No mirrors... Using the whole CPU addressing.



    *** MC6545 Initialization (60Hz) ***

    ----------------------------------------------------------------------------------------------------------------------
    register:  R00   R01   R02   R03   R04   R05   R06   R07   R08   R09   R10   R11   R12   R13   R14   R15   R16   R17
    ----------------------------------------------------------------------------------------------------------------------
    value:     0x27  0x20  0x23  0x03  0x1F  0x04  0x1F  0x1F  0x00  0x07  0x00  0x00  0x00  0x00  0x00  0x00  0x00  0x00.


    *** MC6545 conditional 50Hz change for elgrande if 0x8c4 (PIA0) has bit7 deactivated ***

    ---------------------------------------------------------
    register:  R00   R01   R02   R03   R04   R05   R06   R07
    ---------------------------------------------------------
    value:     0x27  0x20  0x23  0x03  0x26  0x00  0x20  0x22



***********************************************************************************


    DRIVER UPDATES
    --------------


    [2021-05]

    Major improvements...
    - Worked the analogic color system, adding the three R-G-B presets.
    - Added the PORT_ADJUST for RGB in all games, defining the default values.
    - Redumped the Cal Omega - Game 20.8 (Winner's Choice). Reworked proper inputs.
    - Inputs from the scratch for all the Pixels, Keno and Hotline games. Promoted to WORKING.
    - Specific inputs for games 12.8, 15.7, 15.9, 17.2, and 20.4. Promoted to WORKING.
    - Fixed Pixels games colors.
    - Connected System 903/904 PIA #0 IRQB line to CPU IRQ.
    - Set a handler for System 903/904 PIA #0 CB1 line, as IRQ ack.
    - Added external keyboard controller (i8035 + i8251) for Keno Games, system 903.
    - Added virtual clickable keyboard layout to keno games, critical to get them working.
    - Added hopper support to Cal Omega - Game 7.4 (Gaming Poker, W.Export).
    - Added the following System 903 counters: coin in, coin out, and optional (per game).
    - Fixed inputs on Cal Omega - Game 8.0 (Arcade Black Jack).
    - Fixed inputs on Cal Omega - Game 12.5 (Bingo).
    - Inputs for Cal Omega - Game 13.4 (Nudge). Promoted to WORKING.
    - Inputs for Cal Omega - Game 17.6 (Nudge). Promoted to WORKING.
    - Inputs for Cal Omega - Game 18.1 (Nudge). Promoted to WORKING.
    - Added new set: CEI 51.07 (CEI 906-III Poker).
    - Fixed/added technical notes.


    [2021-04-26]

    General improvements...
    - Added support for extended graphics.
    - Fixed cardbacks for 906-III games.
    - Fixed Nudge Bingo graphics.
    - Fixed rotten/bad bits from the program ROM with educated guess
       to make Cal Omega - Game 7.9 (Arcade Poker) playable.
    - Fixed inputs on Cal Omega - Game 7.6 (Arcade Poker). Now it's playable.
    - Created proper inputs from the scratch for Cal Omega - Game 12.5 (Bingo), and promoted to WORKING.
    - Added hopper to the 906-III games.
    - Fixed docs / technical notes.


    [2021-04-24]

    General improvements...
    - The PIAs set for each MACHINE_CONFIG were made independent.
    - All the PIAs lines were adapted according to the needs of each platform.
    - All the interrupts were set/placed as indicated in the schematics (903/905).
    - A global hopper was added, currently assigned to platform 906-III, but it can be used by other platforms.
    - Worked proper inputs for system 903: Cal Omega - Game 15.7 (Double-Draw Poker). The game was promoted to WORKING.
    - Worked proper inputs for system 905: Cal Omega - Game 15.9 (Wild Double-Up). The game was promoted to WORKING.
    - Worked proper inputs for system 905: Cal Omega - Game 17.2 (Double Double Poker). The game was promoted to WORKING.


    [2021-04-21]

    906-III improvements...
    - Proper inputs for the IWC poker games.
    - Fixed/Improved the interrupts system.
    - Preliminary button-lamps support.
    - Simplified and partially cleaned the code.
    - Added technical notes.


    [2021-04-20]

    - Reworked a lot of things to get the 906-III platform playable.
    - Switched to Rockwell R65C02 CPU.
    - Added missing 906-III inputs, timers, clocks and connections.
    - Renamed Game 51.08 to CEI 51.08 (CEI 906-III Poker).
       The game is promoted to WORKING.
    - Added Casino 21 UCMC/IWC (ver 30.08). The game is working.
    - Added Poker UCMC/IWC (ver 162.03). The game is working.
    - Added Poker UCMC/IWC (ver 162.03 20-6-91). The game is working.


    [2010-08-20]

    - Added Game 24.0 (Gaming Draw Poker, hold). The game is playable.
    - Added missing 50/60Hz output frequency selector to systems 903-905.
       However, I dunno how it looks physically (switch/jumper/bridge?)
    - Injected missing start and NMI vectors to comg080 (Arcade Black Jack),
       from an exhaustive program ROM analysis / reverse engineering.
       The game now starts ok and is triggering proper NMI's.
    - Inputs from the scratch for comg080 (Arcade Black Jack).
    - Added workaround to pass the vector-check protection.
    - Reworked the lamps circuitry by system-basis.
    - Updated games list and technical notes.
    - Promoted comg080 (Arcade Black Jack) to working state.

    - Added support for system 906-III:
        - Accurate memory map, CRTC, and PIAs mapped.
        - Preliminary PIAs support (no multiplexion yet).
        - Added proper machine driver, with correct R65C02 CPU.
        - Documented the hardware specs.
        - Added Game 51.08 (CEI Video Poker, Jacks or Better),
          running in CEI 906-III hardware. The game is not working.
        - Corrected docs about the 906-III memory map.
        - Mapped the AY8912.
        - Added AY8912 proper interfase. Tied SW2 to AY8912 port.
        - PIA0, portA is polled constantly. Tied some debug handlers
           to understand how the input system works.
        - Added notes about the PIAs R/W.


    [2009-09-03]

    - Added Game 7.4 (Gaming Poker, W.Export).
    - Added Game 7.4 proper inputs. Game is now playable with full sound.
    - Updated games list and technical notes.


    [2008-12-26]

    - Correctly setup the MC6845 device for all systems.
    - Added common MC6845 device interface.


    [2008-07-01]

    - Unified MACHINE_RESET for systems 903/904/905.
    - Created a new handler to manage the first 4 bits of system 905's PIA1 portB as input mux selector.
      (905 is still not working)
    - Updated technical notes.


    [2008-06-23]

    - Lots of improvements on the input system.
    - Adjusted the CPU addressing to 14 bits for systems 903/904.
    - Adjusted the CPU addressing to 15 bits for system 905.
    - Rewrote all the ROM loads based on these changes.
    - Defined CPU, UART and sound clocks.
    - Splitted the sound interface to cover different systems.
    - Splitted the PIAs interfaces to cover different systems.
    - Added sound to system 905 games.
    - Added MACHINE_START and MACHINE_RESET to initialize the devices properly.
    - Documented the systems 903/904 UART connections.
    - Traced and added PIAs connection diagrams for systems 903/904/905.
    - Hooked the missing DIP Switches bank to the AY8912 for system 903.
    - Added preliminary serial/UART support to systems 903/904.
    - Hooked the missing DIP Switches bank to the ACIA 6850 for systems 903/904.
      It allow to choose the proper transfer rate for UART.
    - Fixed graphics ROM loads for different Hotline versions.
    - Added support to Game 8.0 (Arcade Black Jack).
    - Added support to Game 12.3 (Ticket Poker).
    - Added support to Game 23.0 (FC Bingo (4-card)).
    - Renamed all roms of each set according to the systems schematics and official list.
    - Cleaned-up the sets.
    - Cleaned-up the driver.
    - Updated technical notes.


    [2008-06-11]

    - Improved the input system for some games.
    - Fixed some wrong color codes.
    - Updated technical notes.


    [2008-06-09]

    - Cleaned up the driver following the MAME Coding Conventions.
    - Added support to Game 18.7 (Amusement Poker).
    - Updated technical notes.


    [2008-02-26]

    - Renamed the driver to calomega.c.
    - Extended the driver to support all the other Cal Omega systems.
    - Switched to XTAL def.
    - Fixed CPU & sound clocks based on official diagrams.
    - Replaced the AY-8910 with AY-8912 to match the real hardware.
    - Unified some memory maps.
    - Splitted machine in sys903 and sys905.
    - Fixed memory map offsets for sys905.
    - Added support to the following games:

        Game 7.6 (Arcade Poker)
        Game 7.9 (Arcade Poker)
        Game 9.4 (Keno)
        Game 10.7 (Big Game)
        Game 12.5 (Bingo)
        Game 12.7 (Keno)
        Game 12.8 (Arcade Game)
        Game 13.4 (Nudge Bingo)
        Game 14.5 (Pixels)
        Game 15.7 (Double-Draw Poker)
        Game 15.9 (Wild Double-Up)
        Game 16.4 (Keno)
        Game 16.8 (Keno)
        Game 17.2 (Double Double Poker)
        Game 17.51 (Gaming Draw Poker)
        Game 17.6 (Nudge Bingo)
        Game 18.1 (Nudge Bingo)
        Game 18.3 (Pixels)
        Game 18.5 (Pixels)
        Game 18.6 (Pixels)
        Game 20.4 (Super Blackjack)
        Game 20.8 (Winner's Choice)
        Game 22.7 (Amusement Poker, d/d)
        Game 23.6 (Hotline)
        Game 23.9 (Gaming Draw Poker) --> EX gdrawpkr.
        Game 24.6 (Hotline)
        Game 27.2 (Keno, amusement)
        Game 27.2 (Keno, gaming)
        System 903 Diag.PROM
        System 905 Diag.PROM
        Jackpot Joker Poker (set 1)
        Jackpot Joker Poker (set 2)
        SSI Poker (v2.4)
        SSI Poker (v3.0)
        SSI Poker (v4.0)

    - Added a list of official/unofficial games, and their states.
    - Fixed a bug introduced when extended the color PROM region to eliminate colortable lenght.
    - Other changes/fixes.
    - Updated technical notes.


    [2007-09-15]

    - Added sound support to "El Grande - 5 Card Draw".
    - All crystals documented via #defines.
    - All CPU and sound clocks derived from #defined crystal values.
    - Splitted the driver to driver/video.
    - Some minor input cleanups.
    - Updated technical notes.


    [2007-08-13]

    - Added "El Grande - 5 Card Draw" (new).
    - Constructed a new memory map for this game.
    - Reworked a whole set of inputs for this game.
    - Patched some bad bits in GFX rom d1.u68 till a good dump appear.
    - Updated technical notes.


    [2007-07-23]

    - Cleaned up the inputs.
    - Changed the hold buttons to "discard" since they are in fact discard buttons.
    - Updated technical notes.


    [2007-03-24 to 2007-04-27]

    - Rearranged GFX in two different banks.
    - Decoded GFX properly.
    - Rewrote the memory map based on program ROMs analysis.
    - Hooked two SY6520/6280 (M6821) PIAs for I/O.
    - Hooked the SY6545 (6845) CRT controller.
    - Fixed size for screen total and visible area based on SY6545 CRTC registers.
    - Added partial inputs through PIAs.
    - Added proper sound through AY8910 (mapped at $0840-$0841).
    - Fixed AY8910 volume to avoid clips.
    - Proper colors through color PROM decode.
    - Demuxed inputs (thanks to Dox that pointed me in the right direction!)
    - Added some game-protection workaround.
    - Added NVRAM support.
    - Renamed driver, set and description to match the real game.
    - Added technical notes.


    TODO:

    - Improve 903/905 inputs.
    - Interrupts for System 903/904 UART.
    - Complete the PIAs connection.
    - 906-III: Proper PIATs 65C24 devices.
    - 906-III: GFX banks, proper banks selector.
    - 906-III: EX and Turbo+ platforms support.
    - Hopper support.
    - Parent/clone relationship.
    - Fix lamps.


***********************************************************************************/

#include "emu.h"
#include "includes/calomega.h"

#include "kenokb.lh"

#define MASTER_CLOCK        XTAL(10'000'000)
#define CPU_CLOCK           (MASTER_CLOCK/16)
#define UART_CLOCK          (MASTER_CLOCK/16)
#define SND_CLOCK           (MASTER_CLOCK/8)


/**************************************************
*               Read/Write Handlers               *
**************************************************/

WRITE_LINE_MEMBER(calomega_state::update_aciabaud_scale)
{
	uint8_t dsw2 = m_sw2->read();

	m_aciabaud->set_clock_scale((double)dsw2 / 128);
}

uint8_t calomega_state::s903_mux_port_r()
{
	switch( m_s903_mux_data & 0xf0 )    // bits 4-7
	{
		case 0x10: return m_in0_0->read();
		case 0x20: return m_in0_1->read();
		case 0x40: return m_in0_2->read();
		case 0x80: return m_in0_3->read();
	}

	return 0xff;
}

void calomega_state::s903_mux_w(uint8_t data)
{
	// bit 7 - bit 6 -bit 5 -bit 4 -> Mux. Scan Lines
	m_s903_mux_data = data ^ 0xf0;    // inverted

	// bit 0 - bit 1 -> Hopper
	m_hopper->motor_w(BIT(~data, 0) && BIT(~data, 1));

	// bit2 - bit3 -> No connected
}

uint8_t calomega_state::s905_mux_port_r()
{
	switch( m_s905_mux_data & 0x0f )    // bits 0-3
	{
		case 0x01: return m_in0_0->read();
		case 0x02: return m_in0_1->read();
		case 0x04: return m_in0_2->read();
		case 0x08: return m_in0_3->read();
	}
	return 0xff;
}

void calomega_state::s905_mux_w(uint8_t data)
{
//  Lower nibble
	m_s905_mux_data = data ^ 0x0f;    // inverted

/*  Upper nibble
    PIA_1_PB_4 - Hopper1.
    PIA_1_PB_5 - Hopper2.
    PIA_1_PB_6 - Not Connected.
    PIA_1_PB_7 - Lockout.
*/
	m_hopper->motor_w(BIT(~data, 4) && BIT(~data, 5));
	m_lockout = BIT(data, 7);
}


/********* 906-III PIAs debug *********/

uint8_t calomega_state::pia0_bin_r()
{
	//logerror("PIA0: Port B in\n");
	return 0xff;
}

void calomega_state::pia0_aout_w(uint8_t data)
{
	//logerror("PIA0: Port A out: %02X\n", data);
}

void calomega_state::pia0_bout_w(uint8_t data)
{
	// Meters???...M1-M5
	m_diverter = BIT(data, 3);
	m_lockout = BIT(data, 5);
	m_hopper->motor_w(BIT(~data, 6) && BIT(~data, 7));
}

uint8_t calomega_state::pia1_ain_r()
{
	switch( m_s905_mux_data & 0x03 )    // bits 0-3
	{
		case 0x00: return m_in0_0->read();
		case 0x01: return m_in0_1->read();
		case 0x02: return m_in0_2->read();
		case 0x03: return m_in0_3->read();
	}

	return 0xff;
}

uint8_t calomega_state::pia1_bin_r()
{
	// logerror("PIA1: Port B in\n");
	return 0xff;
}

void calomega_state::pia1_aout_w(uint8_t data)
{
	m_s905_mux_data = data >> 6;
}

void calomega_state::pia1_bout_w(uint8_t data)
{
/* System 906-III Lamps...

  7654 3210
  ---- ---x  Hold 1 lamp.
  ---- --x-  Hold 2 lamp.
  ---- -x--  Hold 3 lamp.
  ---- x---  Hold 4 lamp.
  ---x ----  Hold 5 lamp.
  --x- ----  (unknown)
  -x-- ----  (unknown)
  x--- ----  (unknown)

*/
	m_lamps[0] = BIT(~data, 0);  // L1 (Hold 1)
	m_lamps[1] = BIT(~data, 1);  // L2 (Hold 2)
	m_lamps[2] = BIT(~data, 2);  // L3 (Hold 3)
	m_lamps[3] = BIT(~data, 3);  // L4 (Hold 4)
	m_lamps[4] = BIT(~data, 4);  // L5 (Hold 5)
	m_lamps[5] = BIT(~data, 5);  // L6 (unknown)
	m_lamps[6] = BIT(~data, 6);  // L7 (unknown)
	m_lamps[7] = BIT(~data, 7);  // L8 (unknown)

	// logerror("PIA1: Port B out: %02X\n", data);
}

TIMER_DEVICE_CALLBACK_MEMBER( calomega_state::timer_0 )
{
	m_timer = !m_timer;
	m_pia[0]->ca1_w(m_timer);
	// logerror("Timer_0 event : state=%d\n", m_timer);
}

TIMER_DEVICE_CALLBACK_MEMBER( calomega_state::timer_1 )
{
	m_timer = !m_timer;
	m_pia[1]->cb1_w(m_timer);
	// logerror("Timer_1 event (TIMER) : state=%d\n", m_timer);
}

TIMER_DEVICE_CALLBACK_MEMBER( calomega_state::timer_2 )
{
	m_timer =! m_timer;
	m_pia[1]->ca1_w(m_timer);
	m_pia[1]->read(1);  // CRA
	// logerror("Timer_2 event : state=%d\n", m_timer);
}

READ_LINE_MEMBER(calomega_state::timer_r)
{
	// logerror("timer_1 read : state=%d\n", m_timer);
	return m_timer;
}

WRITE_LINE_MEMBER(calomega_state::vblank0_w)
{
	m_vblank = state;
	m_pia[0]->read(0);
	m_pia[0]->read(0);
	m_pia[1]->cb1_w(state);
	// m_pia[1]->read(3);  // CRB
	// logerror("V_BLANK_0 event : state=%d\n", m_vblank);
}

WRITE_LINE_MEMBER(calomega_state::vblank1_w)
{
	m_vblank = state;
	m_pia[0]->read(2);
	m_pia[0]->cb1_w(state);
	// logerror("V_BLANK_1 event (sale ): state=%d\n", m_vblank);
}

WRITE_LINE_MEMBER(calomega_state::vblank2_w)
{
	m_vblank = state;
	m_pia[1]->read(0);
	m_pia[1]->read(0);
	m_pia[1]->cb1_w(state);

	// logerror("V_BLANK_2 event : state=%d\n", m_vblank);
}

READ_LINE_MEMBER(calomega_state::vblank_r)
{
	// logerror("V_BLANK read : state=%d\n", m_vblank);
	return m_vblank;
}

WRITE_LINE_MEMBER(calomega_state::pia1_cb2_w)
{
	// Output to L9
	m_lamps[8] = ~state;  // L9 (Door?)
	// logerror("PIA1: CB2: %02X\n", state);
}

// Dummy callbacks
uint8_t calomega_state::dummy_pia_r()
{
	return 0xff;
}

void calomega_state::dummy_pia_w(uint8_t data)
{
	m_pia_data = data;
}

READ_LINE_MEMBER(calomega_state::dummy_pia_line_r)
{
	return false;
}
WRITE_LINE_MEMBER(calomega_state::dummy_pia_line_w)
{
}



/********  Lamps debug  ********

    PIA0-B  PIA1-A

    0xff    0x7f    = OFF
    0xfd    0x7f    = Deal
    0xf1    0x7b    = 12345 Holds
    0xef    0x7f    = Double Up & Take
    0xff    0x7e    = Big & Small

    0xfe    0x7f    = Hold 1
    0xfd    0x7f    = Hold 2
    0xfb    0x7f    = Hold 3
    0xf7    0x7f    = Hold 4
    0xef    0x7f    = Hold 5
    0xff    0x7e    = Cancel
    0xff    0x7d    = Bet
    0xff    0x7b    = Take

*/
void calomega_state::lamps_903a_w(uint8_t data)
{
	// Whole 8 bits of PIA0 port B
	m_lamps[0] = BIT(~data, 0);  // L1 (Hold 1)
	m_lamps[1] = BIT(~data, 1);  // L2 (Hold 2)
	m_lamps[2] = BIT(~data, 2);  // L3 (Hold 3)
	m_lamps[3] = BIT(~data, 3);  // L4 (Hold 4)
	m_lamps[4] = BIT(~data, 4);  // L5 (Hold 5)
	machine().bookkeeping().coin_counter_w(0, BIT(~data, 5)); // M1 - Coins in.
	machine().bookkeeping().coin_counter_w(1, BIT(~data, 6)); // M2 - Coins Out( 1 x 10 coins).
	machine().bookkeeping().coin_counter_w(2, BIT(~data, 7)); // M3 - Optional (Per game).
}

void calomega_state::lamps_903b_w(uint8_t data)
{
	// First 4 bits of PIA1 port A
	m_lamps[5] = BIT(~data, 0);  // L6 (Cancel)
	m_lamps[6] = BIT(~data, 1);  // L7 (Bet)
	m_lamps[7] = BIT(~data, 2);  // L8 (Take)
	m_lamps[8] = BIT(~data, 3);  // L9 (Door?)
}

void calomega_state::lamps_905_w(uint8_t data)
{
	// Whole 8 bits of PIA0 port B
	m_lamps[0] = BIT(~data, 0);  // L1 (Hold 1)
	m_lamps[1] = BIT(~data, 1);  // L2 (Hold 2)
	m_lamps[2] = BIT(~data, 2);  // L3 (Hold 3)
	m_lamps[3] = BIT(~data, 3);  // L4 (Hold 4)
	m_lamps[4] = BIT(~data, 4);  // L5 (Hold 5)
	m_lamps[5] = BIT(~data, 5);  // L6 (unknown)
	m_lamps[6] = BIT(~data, 6);  // L7 (unknown)
	m_lamps[7] = BIT(~data, 7);  // L8 (unknown)
}

uint8_t calomega_state::keyb_903_r()
{
	if(m_kbscan == 0x0d ) m_uart->write_cts(0);
	if(m_kbscan == 0x0e ) m_uart->write_cts(1);
	m_pia[1]->read(2); // TODO: Troubleshooting with vblank irq flag stuck
	return m_key_row[m_kbscan]->read();
}


/*************************************************
*             Memory map information             *
*************************************************/

void calomega_state::sys903_map(address_map &map)
{
	map.global_mask(0x3fff);
	map(0x0000, 0x07ff).ram().share("nvram");
	map(0x0840, 0x0841).w("ay8912", FUNC(ay8910_device::address_data_w));
	map(0x0880, 0x0880).w("crtc", FUNC(mc6845_device::address_w));
	map(0x0881, 0x0881).rw("crtc", FUNC(mc6845_device::register_r), FUNC(mc6845_device::register_w));
	map(0x08c4, 0x08c7).rw("pia0", FUNC(pia6821_device::read), FUNC(pia6821_device::write));
	map(0x08c8, 0x08cb).rw("pia1", FUNC(pia6821_device::read), FUNC(pia6821_device::write));
	map(0x08d0, 0x08d1).rw("acia6850_0", FUNC(acia6850_device::read), FUNC(acia6850_device::write));
	map(0x1000, 0x13ff).ram().w(FUNC(calomega_state::calomega_videoram_w)).share("videoram");
	map(0x1400, 0x17ff).ram().w(FUNC(calomega_state::calomega_colorram_w)).share("colorram");
	map(0x1800, 0x3fff).rom();
}

void calomega_state::s903mod_map(address_map &map)
{
	map.global_mask(0x3fff);
	map(0x0000, 0x07ff).ram().share("nvram");
	map(0x0840, 0x0841).w("ay8912", FUNC(ay8910_device::address_data_w));
	map(0x0880, 0x0880).w("crtc", FUNC(mc6845_device::address_w));
	map(0x0881, 0x0881).rw("crtc", FUNC(mc6845_device::register_r), FUNC(mc6845_device::register_w));
	map(0x08c4, 0x08c7).rw("pia0", FUNC(pia6821_device::read), FUNC(pia6821_device::write));
	map(0x08c8, 0x08cb).rw("pia1", FUNC(pia6821_device::read), FUNC(pia6821_device::write));
	map(0x1000, 0x13ff).ram().w(FUNC(calomega_state::calomega_videoram_w)).share("videoram");
	map(0x1400, 0x17ff).ram().w(FUNC(calomega_state::calomega_colorram_w)).share("colorram");
	map(0x1800, 0x3fff).rom();
}

void calomega_state::sys905_map(address_map &map)
{
	map.global_mask(0x7fff);
	map(0x0000, 0x07ff).ram().share("nvram");
	map(0x1040, 0x1041).w("ay8912", FUNC(ay8910_device::address_data_w));
	map(0x1080, 0x1080).w("crtc", FUNC(mc6845_device::address_w));
	map(0x1081, 0x1081).rw("crtc", FUNC(mc6845_device::register_r), FUNC(mc6845_device::register_w));
	map(0x10c4, 0x10c7).rw("pia0", FUNC(pia6821_device::read), FUNC(pia6821_device::write));
	map(0x10c8, 0x10cb).rw("pia1", FUNC(pia6821_device::read), FUNC(pia6821_device::write));
	map(0x2000, 0x23ff).ram().w(FUNC(calomega_state::calomega_videoram_w)).share("videoram");
	map(0x2400, 0x27ff).ram().w(FUNC(calomega_state::calomega_colorram_w)).share("colorram");
	map(0x2800, 0x7fff).rom();
}

void calomega_state::sys906_map(address_map &map)
{
	map(0x0000, 0x1fff).ram().share("nvram");
	map(0x280c, 0x280f).rw("pia0", FUNC(pia6821_device::read), FUNC(pia6821_device::write));
	map(0x2810, 0x2811).rw("acia6850_0", FUNC(acia6850_device::read), FUNC(acia6850_device::write));
	map(0x2824, 0x2827).rw("pia1", FUNC(pia6821_device::read), FUNC(pia6821_device::write));
	map(0x2c04, 0x2c04).w("crtc", FUNC(mc6845_device::address_w));
	map(0x2c05, 0x2c05).rw("crtc", FUNC(mc6845_device::register_r), FUNC(mc6845_device::register_w));
	map(0x2c08, 0x2c09).rw("ay8912", FUNC(ay8910_device::data_r), FUNC(ay8910_device::address_data_w));
	map(0x2000, 0x23ff).ram().w(FUNC(calomega_state::calomega_videoram_w)).share("videoram");
	map(0x2400, 0x27ff).ram().w(FUNC(calomega_state::calomega_colorram_w)).share("colorram");
	map(0x6000, 0xffff).rom();
}

void calomega_state::kstec_mem_map(address_map &map)
{
	map(0x0000, 0x07ff).rom();
}

void calomega_state::kstec_io_map(address_map &map)
{
	map(0x00, 0x00).rw(m_uart, FUNC(i8251_device::data_r), FUNC(i8251_device::data_w));
	map(0x01, 0x01).rw(m_uart, FUNC(i8251_device::status_r), FUNC(i8251_device::control_w));
}

/*************************************************
*                  Input ports                   *
*************************************************/

static INPUT_PORTS_START( stand903 )
	PORT_START("IN0-0")
	PORT_BIT( 0x01, IP_ACTIVE_LOW, IPT_SERVICE ) PORT_NAME("0-1") PORT_CODE(KEYCODE_1)
	PORT_BIT( 0x02, IP_ACTIVE_LOW, IPT_SERVICE ) PORT_NAME("0-2") PORT_CODE(KEYCODE_2)
	PORT_BIT( 0x04, IP_ACTIVE_LOW, IPT_SERVICE ) PORT_NAME("0-3") PORT_CODE(KEYCODE_3)
	PORT_BIT( 0x08, IP_ACTIVE_LOW, IPT_SERVICE ) PORT_NAME("0-4") PORT_CODE(KEYCODE_4)
	PORT_BIT( 0x10, IP_ACTIVE_LOW, IPT_SERVICE ) PORT_NAME("0-5") PORT_CODE(KEYCODE_5)
	PORT_BIT( 0x20, IP_ACTIVE_LOW, IPT_SERVICE ) PORT_NAME("0-6") PORT_CODE(KEYCODE_6)
	PORT_BIT( 0x40, IP_ACTIVE_LOW, IPT_UNUSED )  // connected to SW2-5
	PORT_BIT( 0x80, IP_ACTIVE_LOW, IPT_UNUSED )

	PORT_START("IN0-1")
	PORT_BIT( 0x01, IP_ACTIVE_LOW, IPT_SERVICE ) PORT_NAME("1-1") PORT_CODE(KEYCODE_Q)
	PORT_BIT( 0x02, IP_ACTIVE_LOW, IPT_SERVICE ) PORT_NAME("1-2") PORT_CODE(KEYCODE_W)
	PORT_BIT( 0x04, IP_ACTIVE_LOW, IPT_SERVICE ) PORT_NAME("1-3") PORT_CODE(KEYCODE_E)
	PORT_BIT( 0x08, IP_ACTIVE_LOW, IPT_SERVICE ) PORT_NAME("1-4") PORT_CODE(KEYCODE_R)
	PORT_BIT( 0x10, IP_ACTIVE_LOW, IPT_SERVICE ) PORT_NAME("1-5") PORT_CODE(KEYCODE_T)
	PORT_BIT( 0x20, IP_ACTIVE_LOW, IPT_SERVICE ) PORT_NAME("1-6") PORT_CODE(KEYCODE_Y)
	PORT_BIT( 0x40, IP_ACTIVE_LOW, IPT_UNUSED )  // connected to SW2-5
	PORT_BIT( 0x80, IP_ACTIVE_LOW, IPT_UNUSED )

	PORT_START("IN0-2")
	PORT_BIT( 0x01, IP_ACTIVE_LOW, IPT_SERVICE ) PORT_NAME("2-1") PORT_CODE(KEYCODE_A)
	PORT_BIT( 0x02, IP_ACTIVE_LOW, IPT_SERVICE ) PORT_NAME("2-2") PORT_CODE(KEYCODE_S)
	PORT_BIT( 0x04, IP_ACTIVE_LOW, IPT_SERVICE ) PORT_NAME("2-3") PORT_CODE(KEYCODE_D)
	PORT_BIT( 0x08, IP_ACTIVE_LOW, IPT_SERVICE ) PORT_NAME("2-4") PORT_CODE(KEYCODE_F)
	PORT_BIT( 0x10, IP_ACTIVE_LOW, IPT_SERVICE ) PORT_NAME("2-5") PORT_CODE(KEYCODE_G)
	PORT_BIT( 0x20, IP_ACTIVE_LOW, IPT_SERVICE ) PORT_NAME("2-6") PORT_CODE(KEYCODE_H)
	PORT_BIT( 0x40, IP_ACTIVE_LOW, IPT_UNUSED )  // connected to SW2-5
	PORT_BIT( 0x80, IP_ACTIVE_LOW, IPT_UNUSED )

	PORT_START("IN0-3")
	PORT_BIT( 0x01, IP_ACTIVE_LOW, IPT_SERVICE ) PORT_NAME("3-1") PORT_CODE(KEYCODE_Z)
	PORT_BIT( 0x02, IP_ACTIVE_LOW, IPT_SERVICE ) PORT_NAME("3-2") PORT_CODE(KEYCODE_X)
	PORT_BIT( 0x04, IP_ACTIVE_LOW, IPT_SERVICE ) PORT_NAME("3-3") PORT_CODE(KEYCODE_C)
	PORT_BIT( 0x08, IP_ACTIVE_LOW, IPT_SERVICE ) PORT_NAME("3-4") PORT_CODE(KEYCODE_V)
	PORT_BIT( 0x10, IP_ACTIVE_LOW, IPT_SERVICE ) PORT_NAME("3-5") PORT_CODE(KEYCODE_B)
	PORT_BIT( 0x20, IP_ACTIVE_LOW, IPT_SERVICE ) PORT_NAME("3-6") PORT_CODE(KEYCODE_N)
	PORT_BIT( 0x40, IP_ACTIVE_LOW, IPT_UNUSED )  // connected to SW2-5
	PORT_BIT( 0x80, IP_ACTIVE_LOW, IPT_UNUSED )

/*  SW1-5 should be wired to PIA0 portA, bit 6.
    SW1-6 should be wired to H-POL.
    SW1-7 should be wired to V-POL.
*/
	PORT_START("SW1")    // settings (PIA1), SW2 in schematics
	PORT_BIT( 0x01, IP_ACTIVE_LOW, IPT_UNKNOWN )        // L6
	PORT_BIT( 0x02, IP_ACTIVE_LOW, IPT_UNKNOWN )        // L7
	PORT_BIT( 0x04, IP_ACTIVE_LOW, IPT_UNKNOWN )        // L8
	PORT_BIT( 0x08, IP_ACTIVE_LOW, IPT_UNKNOWN )        // L9
	PORT_DIPNAME( 0x10, 0x10, DEF_STR( Unknown ) )  PORT_DIPLOCATION("SW2:1")
	PORT_DIPSETTING(    0x10, DEF_STR( Off ) )
	PORT_DIPSETTING(    0x00, DEF_STR( On ) )
	PORT_DIPNAME( 0x20, 0x20, DEF_STR( Unknown ) )  PORT_DIPLOCATION("SW2:2")
	PORT_DIPSETTING(    0x20, DEF_STR( Off ) )
	PORT_DIPSETTING(    0x00, DEF_STR( On ) )
	PORT_DIPNAME( 0x40, 0x40, DEF_STR( Unknown ) )  PORT_DIPLOCATION("SW2:3")
	PORT_DIPSETTING(    0x40, DEF_STR( Off ) )
	PORT_DIPSETTING(    0x00, DEF_STR( On ) )
	PORT_DIPNAME( 0x80, 0x80, DEF_STR( Unknown ) )  PORT_DIPLOCATION("SW2:4")
	PORT_DIPSETTING(    0x80, DEF_STR( Off ) )
	PORT_DIPSETTING(    0x00, DEF_STR( On ) )

	PORT_START("SW2")   // baud (serial 6850-4024), SW1 in schematics...
	PORT_DIPNAME( 0x3f, 0x08, "Baud Rate" )         PORT_DIPLOCATION("SW1:1,2,3,4,5,6")
	PORT_DIPSETTING(    0x01, "300" )
	PORT_DIPSETTING(    0x02, "600" )
	PORT_DIPSETTING(    0x04, "1200" )
	PORT_DIPSETTING(    0x08, "2400" )
	PORT_DIPSETTING(    0x10, "4800" )
	PORT_DIPSETTING(    0x20, "9600" )
	PORT_DIPNAME( 0x40, 0x40, DEF_STR( Unused ) )   PORT_DIPLOCATION("SW1:7")
	PORT_DIPSETTING(    0x40, DEF_STR( Off ) )
	PORT_DIPSETTING(    0x00, DEF_STR( On ) )
	PORT_DIPNAME( 0x80, 0x80, DEF_STR( Unused ) )   PORT_DIPLOCATION("SW1:8")
	PORT_DIPSETTING(    0x80, DEF_STR( Off ) )
	PORT_DIPSETTING(    0x00, DEF_STR( On ) )

	PORT_START("SW3")   // unknown (ay8912), SW3 in schematics
	PORT_DIPNAME( 0x01, 0x01, DEF_STR( Unknown ) )  PORT_DIPLOCATION("SW3:1")
	PORT_DIPSETTING(    0x01, DEF_STR( Off ) )
	PORT_DIPSETTING(    0x00, DEF_STR( On ) )
	PORT_DIPNAME( 0x02, 0x02, DEF_STR( Unknown ) )  PORT_DIPLOCATION("SW3:2")
	PORT_DIPSETTING(    0x02, DEF_STR( Off ) )
	PORT_DIPSETTING(    0x00, DEF_STR( On ) )
	PORT_DIPNAME( 0x04, 0x04, DEF_STR( Unknown ) )  PORT_DIPLOCATION("SW3:3")
	PORT_DIPSETTING(    0x04, DEF_STR( Off ) )
	PORT_DIPSETTING(    0x00, DEF_STR( On ) )
	PORT_DIPNAME( 0x08, 0x08, DEF_STR( Unknown ) )  PORT_DIPLOCATION("SW3:4")
	PORT_DIPSETTING(    0x08, DEF_STR( Off ) )
	PORT_DIPSETTING(    0x00, DEF_STR( On ) )
	PORT_DIPNAME( 0x10, 0x10, DEF_STR( Unknown ) )  PORT_DIPLOCATION("SW3:5")
	PORT_DIPSETTING(    0x10, DEF_STR( Off ) )
	PORT_DIPSETTING(    0x00, DEF_STR( On ) )
	PORT_DIPNAME( 0x20, 0x20, DEF_STR( Unknown ) )  PORT_DIPLOCATION("SW3:6")
	PORT_DIPSETTING(    0x20, DEF_STR( Off ) )
	PORT_DIPSETTING(    0x00, DEF_STR( On ) )
	PORT_DIPNAME( 0x40, 0x40, DEF_STR( Unknown ) )  PORT_DIPLOCATION("SW3:7")
	PORT_DIPSETTING(    0x40, DEF_STR( Off ) )
	PORT_DIPSETTING(    0x00, DEF_STR( On ) )
	PORT_DIPNAME( 0x80, 0x80, DEF_STR( Unknown ) )  PORT_DIPLOCATION("SW3:8")
	PORT_DIPSETTING(    0x80, DEF_STR( Off ) )
	PORT_DIPSETTING(    0x00, DEF_STR( On ) )

	PORT_START("FRQ")   // settings (PIA0)
	PORT_DIPNAME( 0x01, 0x01, DEF_STR( Unknown ) )
	PORT_DIPSETTING(    0x01, DEF_STR( Off ) )
	PORT_DIPSETTING(    0x00, DEF_STR( On ) )
	PORT_DIPNAME( 0x02, 0x02, DEF_STR( Unknown ) )
	PORT_DIPSETTING(    0x02, DEF_STR( Off ) )
	PORT_DIPSETTING(    0x00, DEF_STR( On ) )
	PORT_DIPNAME( 0x04, 0x04, DEF_STR( Unknown ) )
	PORT_DIPSETTING(    0x04, DEF_STR( Off ) )
	PORT_DIPSETTING(    0x00, DEF_STR( On ) )
	PORT_DIPNAME( 0x08, 0x08, DEF_STR( Unknown ) )
	PORT_DIPSETTING(    0x08, DEF_STR( Off ) )
	PORT_DIPSETTING(    0x00, DEF_STR( On ) )
	PORT_DIPNAME( 0x10, 0x10, DEF_STR( Unknown ) )
	PORT_DIPSETTING(    0x10, DEF_STR( Off ) )
	PORT_DIPSETTING(    0x00, DEF_STR( On ) )
	PORT_DIPNAME( 0x20, 0x20, DEF_STR( Unknown ) )
	PORT_DIPSETTING(    0x20, DEF_STR( Off ) )
	PORT_DIPSETTING(    0x00, DEF_STR( On ) )
	PORT_DIPNAME( 0x40, 0x40, DEF_STR( Unknown ) )
	PORT_DIPSETTING(    0x40, DEF_STR( Off ) )
	PORT_DIPSETTING(    0x00, DEF_STR( On ) )
	PORT_DIPNAME( 0x80, 0x80, "Frequency" )         PORT_DIPLOCATION("FRQ:1")
	PORT_DIPSETTING(    0x80, "60Hz." )
	PORT_DIPSETTING(    0x00, "50Hz." )

//  RGB analogic pots (defaults are in %)

	PORT_START("POT1_RED")
	PORT_ADJUSTER( 0, "RED Preset" )

	PORT_START("POT2_GREEN")
	PORT_ADJUSTER( 0, "GREEN Preset" )

	PORT_START("POT3_BLUE")
	PORT_ADJUSTER( 75, "BLUE Preset" )

INPUT_PORTS_END


static INPUT_PORTS_START( keno_903 )
	PORT_START("IN0-0")
	PORT_BIT( 0x01, IP_ACTIVE_LOW, IPT_UNUSED )
	PORT_BIT( 0x02, IP_ACTIVE_LOW, IPT_UNUSED )
	PORT_BIT( 0x04, IP_ACTIVE_LOW, IPT_UNUSED )
	PORT_BIT( 0x08, IP_ACTIVE_LOW, IPT_UNUSED )
	PORT_BIT( 0x10, IP_ACTIVE_LOW, IPT_UNUSED )
	PORT_BIT( 0x20, IP_ACTIVE_LOW, IPT_COIN1 )   PORT_IMPULSE(2)         // "5"
	PORT_BIT( 0x40, IP_ACTIVE_LOW, IPT_UNUSED )
	PORT_BIT( 0x80, IP_ACTIVE_LOW, IPT_UNUSED )

	PORT_START("IN0-1")
	PORT_BIT( 0x01, IP_ACTIVE_LOW, IPT_UNUSED )
	PORT_BIT( 0x02, IP_ACTIVE_LOW, IPT_UNUSED )
	PORT_BIT( 0x04, IP_ACTIVE_LOW, IPT_UNUSED )
	PORT_BIT( 0x08, IP_ACTIVE_LOW, IPT_UNUSED )
	PORT_BIT( 0x10, IP_ACTIVE_LOW, IPT_UNUSED )
	PORT_BIT( 0x20, IP_ACTIVE_LOW, IPT_SERVICE ) PORT_NAME("Test Mode")  // "F2"
	PORT_BIT( 0x40, IP_ACTIVE_LOW, IPT_UNUSED )
	PORT_BIT( 0x80, IP_ACTIVE_LOW, IPT_UNUSED )

	PORT_START("IN0-2")
	PORT_BIT( 0x01, IP_ACTIVE_LOW, IPT_UNUSED )
	PORT_BIT( 0x02, IP_ACTIVE_LOW, IPT_UNUSED )
	PORT_BIT( 0x04, IP_ACTIVE_LOW, IPT_UNUSED )
	PORT_BIT( 0x08, IP_ACTIVE_LOW, IPT_UNUSED )
	PORT_BIT( 0x10, IP_ACTIVE_LOW, IPT_UNUSED )
	PORT_BIT( 0x20, IP_ACTIVE_LOW, IPT_UNUSED )
	PORT_BIT( 0x40, IP_ACTIVE_LOW, IPT_UNUSED )
	PORT_BIT( 0x80, IP_ACTIVE_LOW, IPT_UNUSED )

	PORT_START("IN0-3")
	PORT_BIT( 0x01, IP_ACTIVE_LOW, IPT_SERVICE ) PORT_NAME("Clear Credits") PORT_CODE(KEYCODE_8)  // "8"
	PORT_BIT( 0x02, IP_ACTIVE_LOW, IPT_UNUSED )
	PORT_BIT( 0x04, IP_ACTIVE_LOW, IPT_UNUSED )
	PORT_BIT( 0x08, IP_ACTIVE_LOW, IPT_UNUSED )
	PORT_BIT( 0x10, IP_ACTIVE_LOW, IPT_UNUSED )
	PORT_BIT( 0x20, IP_ACTIVE_LOW, IPT_UNUSED )
	PORT_BIT( 0x40, IP_ACTIVE_LOW, IPT_UNUSED )
	PORT_BIT( 0x80, IP_ACTIVE_LOW, IPT_UNUSED )

/*  SW1-5 should be wired to PIA0 portA, bit 6.
    SW1-6 should be wired to H-POL.
    SW1-7 should be wired to V-POL.
*/
	PORT_START("SW1")    // settings (PIA1), SW2 in schematics
	PORT_BIT( 0x01, IP_ACTIVE_LOW, IPT_UNKNOWN )        // L6
	PORT_BIT( 0x02, IP_ACTIVE_LOW, IPT_UNKNOWN )        // L7
	PORT_BIT( 0x04, IP_ACTIVE_LOW, IPT_UNKNOWN )        // L8
	PORT_BIT( 0x08, IP_ACTIVE_LOW, IPT_UNKNOWN )        // L9
	PORT_DIPNAME( 0x10, 0x10, DEF_STR( Unknown ) )  PORT_DIPLOCATION("SW2:1")
	PORT_DIPSETTING(    0x10, DEF_STR( Off ) )
	PORT_DIPSETTING(    0x00, DEF_STR( On ) )
	PORT_DIPNAME( 0x20, 0x20, DEF_STR( Unknown ) )  PORT_DIPLOCATION("SW2:2")
	PORT_DIPSETTING(    0x20, DEF_STR( Off ) )
	PORT_DIPSETTING(    0x00, DEF_STR( On ) )
	PORT_DIPNAME( 0x40, 0x40, DEF_STR( Unknown ) )  PORT_DIPLOCATION("SW2:3")
	PORT_DIPSETTING(    0x40, DEF_STR( Off ) )
	PORT_DIPSETTING(    0x00, DEF_STR( On ) )
	PORT_DIPNAME( 0x80, 0x80, DEF_STR( Unknown ) )  PORT_DIPLOCATION("SW2:4")
	PORT_DIPSETTING(    0x80, DEF_STR( Off ) )
	PORT_DIPSETTING(    0x00, DEF_STR( On ) )

	PORT_START("SW2")   // baud (serial 6850-4024), SW1 in schematics...
	PORT_DIPNAME( 0x3f, 0x08, "Baud Rate" )         PORT_DIPLOCATION("SW1:1,2,3,4,5,6")
	PORT_DIPSETTING(    0x01, "300" )
	PORT_DIPSETTING(    0x02, "600" )
	PORT_DIPSETTING(    0x04, "1200" )
	PORT_DIPSETTING(    0x08, "2400" )
	PORT_DIPSETTING(    0x10, "4800" )
	PORT_DIPSETTING(    0x20, "9600" )
	PORT_DIPNAME( 0x40, 0x40, DEF_STR( Unused ) )   PORT_DIPLOCATION("SW1:7")
	PORT_DIPSETTING(    0x40, DEF_STR( Off ) )
	PORT_DIPSETTING(    0x00, DEF_STR( On ) )
	PORT_DIPNAME( 0x80, 0x80, DEF_STR( Unused ) )   PORT_DIPLOCATION("SW1:8")
	PORT_DIPSETTING(    0x80, DEF_STR( Off ) )
	PORT_DIPSETTING(    0x00, DEF_STR( On ) )

	PORT_START("SW3")   // unknown (ay8912), SW3 in schematics
	PORT_DIPNAME( 0x01, 0x01, DEF_STR( Unknown ) )  PORT_DIPLOCATION("SW3:1")
	PORT_DIPSETTING(    0x01, DEF_STR( Off ) )
	PORT_DIPSETTING(    0x00, DEF_STR( On ) )
	PORT_DIPNAME( 0x02, 0x02, DEF_STR( Unknown ) )  PORT_DIPLOCATION("SW3:2")
	PORT_DIPSETTING(    0x02, DEF_STR( Off ) )
	PORT_DIPSETTING(    0x00, DEF_STR( On ) )
	PORT_DIPNAME( 0x04, 0x04, DEF_STR( Unknown ) )  PORT_DIPLOCATION("SW3:3")
	PORT_DIPSETTING(    0x04, DEF_STR( Off ) )
	PORT_DIPSETTING(    0x00, DEF_STR( On ) )
	PORT_DIPNAME( 0x08, 0x08, DEF_STR( Unknown ) )  PORT_DIPLOCATION("SW3:4")
	PORT_DIPSETTING(    0x08, DEF_STR( Off ) )
	PORT_DIPSETTING(    0x00, DEF_STR( On ) )
	PORT_DIPNAME( 0x10, 0x10, DEF_STR( Unknown ) )  PORT_DIPLOCATION("SW3:5")
	PORT_DIPSETTING(    0x10, DEF_STR( Off ) )
	PORT_DIPSETTING(    0x00, DEF_STR( On ) )
	PORT_DIPNAME( 0x20, 0x20, DEF_STR( Unknown ) )  PORT_DIPLOCATION("SW3:6")
	PORT_DIPSETTING(    0x20, DEF_STR( Off ) )
	PORT_DIPSETTING(    0x00, DEF_STR( On ) )
	PORT_DIPNAME( 0x40, 0x40, DEF_STR( Unknown ) )  PORT_DIPLOCATION("SW3:7")
	PORT_DIPSETTING(    0x40, DEF_STR( Off ) )
	PORT_DIPSETTING(    0x00, DEF_STR( On ) )
	PORT_DIPNAME( 0x80, 0x80, DEF_STR( Unknown ) )  PORT_DIPLOCATION("SW3:8")
	PORT_DIPSETTING(    0x80, DEF_STR( Off ) )
	PORT_DIPSETTING(    0x00, DEF_STR( On ) )

	PORT_START("FRQ")   // settings (PIA0)
	PORT_DIPNAME( 0x01, 0x01, DEF_STR( Unknown ) )
	PORT_DIPSETTING(    0x01, DEF_STR( Off ) )
	PORT_DIPSETTING(    0x00, DEF_STR( On ) )
	PORT_DIPNAME( 0x02, 0x02, DEF_STR( Unknown ) )
	PORT_DIPSETTING(    0x02, DEF_STR( Off ) )
	PORT_DIPSETTING(    0x00, DEF_STR( On ) )
	PORT_DIPNAME( 0x04, 0x04, DEF_STR( Unknown ) )
	PORT_DIPSETTING(    0x04, DEF_STR( Off ) )
	PORT_DIPSETTING(    0x00, DEF_STR( On ) )
	PORT_DIPNAME( 0x08, 0x08, DEF_STR( Unknown ) )
	PORT_DIPSETTING(    0x08, DEF_STR( Off ) )
	PORT_DIPSETTING(    0x00, DEF_STR( On ) )
	PORT_DIPNAME( 0x10, 0x10, DEF_STR( Unknown ) )
	PORT_DIPSETTING(    0x10, DEF_STR( Off ) )
	PORT_DIPSETTING(    0x00, DEF_STR( On ) )
	PORT_DIPNAME( 0x20, 0x20, DEF_STR( Unknown ) )
	PORT_DIPSETTING(    0x20, DEF_STR( Off ) )
	PORT_DIPSETTING(    0x00, DEF_STR( On ) )
	PORT_DIPNAME( 0x40, 0x40, DEF_STR( Unknown ) )
	PORT_DIPSETTING(    0x40, DEF_STR( Off ) )
	PORT_DIPSETTING(    0x00, DEF_STR( On ) )
	PORT_DIPNAME( 0x80, 0x80, "Frequency" )         PORT_DIPLOCATION("FRQ:1")
	PORT_DIPSETTING(    0x80, "60Hz." )
	PORT_DIPSETTING(    0x00, "50Hz." )

//  Keyboard matrix

	PORT_START("KB_0")
	PORT_BIT( 0x01, IP_ACTIVE_LOW, IPT_GAMBLE_BET )                // #81 0X51 BET   "M"
	PORT_BIT( 0x02, IP_ACTIVE_LOW, IPT_GAMBLE_DEAL )               // #82 0X52 START "2"
	PORT_BIT( 0x04, IP_ACTIVE_LOW, IPT_CUSTOM ) PORT_NAME("30")
	PORT_BIT( 0x08, IP_ACTIVE_LOW, IPT_CUSTOM ) PORT_NAME("40")
	PORT_BIT( 0x10, IP_ACTIVE_LOW, IPT_CUSTOM ) PORT_NAME("39")
	PORT_BIT( 0x20, IP_ACTIVE_LOW, IPT_UNUSED )
	PORT_BIT( 0x40, IP_ACTIVE_LOW, IPT_UNUSED )
	PORT_BIT( 0x80, IP_ACTIVE_LOW, IPT_UNUSED )

	PORT_START("KB_1")
	PORT_BIT( 0x01, IP_ACTIVE_LOW, IPT_UNUSED )
	PORT_BIT( 0x02, IP_ACTIVE_LOW, IPT_OTHER ) PORT_NAME("20")
	PORT_BIT( 0x04, IP_ACTIVE_LOW, IPT_OTHER ) PORT_NAME("19")
	PORT_BIT( 0x08, IP_ACTIVE_LOW, IPT_OTHER ) PORT_NAME("29")
	PORT_BIT( 0x10, IP_ACTIVE_LOW, IPT_OTHER ) PORT_NAME("28")
	PORT_BIT( 0x20, IP_ACTIVE_LOW, IPT_OTHER ) PORT_NAME("38")
	PORT_BIT( 0x40, IP_ACTIVE_LOW, IPT_UNUSED )
	PORT_BIT( 0x80, IP_ACTIVE_LOW, IPT_UNUSED )

	PORT_START("KB_2")
	PORT_BIT( 0x01, IP_ACTIVE_LOW, IPT_OTHER ) PORT_NAME("10")
	PORT_BIT( 0x02, IP_ACTIVE_LOW, IPT_OTHER ) PORT_NAME("09")
	PORT_BIT( 0x04, IP_ACTIVE_LOW, IPT_UNUSED )
	PORT_BIT( 0x08, IP_ACTIVE_LOW, IPT_OTHER ) PORT_NAME("18")
	PORT_BIT( 0x10, IP_ACTIVE_LOW, IPT_OTHER ) PORT_NAME("17")
	PORT_BIT( 0x20, IP_ACTIVE_LOW, IPT_OTHER ) PORT_NAME("27")
	PORT_BIT( 0x40, IP_ACTIVE_LOW, IPT_OTHER ) PORT_NAME("37")
	PORT_BIT( 0x80, IP_ACTIVE_LOW, IPT_UNUSED )

	PORT_START("KB_3")
	PORT_BIT( 0x01, IP_ACTIVE_LOW, IPT_UNUSED )
	PORT_BIT( 0x02, IP_ACTIVE_LOW, IPT_OTHER ) PORT_NAME("08")
	PORT_BIT( 0x04, IP_ACTIVE_LOW, IPT_OTHER ) PORT_NAME("07")
	PORT_BIT( 0x08, IP_ACTIVE_LOW, IPT_OTHER ) PORT_NAME("06")
	PORT_BIT( 0x10, IP_ACTIVE_LOW, IPT_OTHER ) PORT_NAME("16")
	PORT_BIT( 0x20, IP_ACTIVE_LOW, IPT_OTHER ) PORT_NAME("26")
	PORT_BIT( 0x40, IP_ACTIVE_LOW, IPT_OTHER ) PORT_NAME("36")
	PORT_BIT( 0x80, IP_ACTIVE_LOW, IPT_UNUSED )

	PORT_START("KB_4")
	PORT_BIT( 0x01, IP_ACTIVE_LOW, IPT_UNUSED )
	PORT_BIT( 0x02, IP_ACTIVE_LOW, IPT_OTHER ) PORT_NAME("03")
	PORT_BIT( 0x04, IP_ACTIVE_LOW, IPT_OTHER ) PORT_NAME("04")
	PORT_BIT( 0x08, IP_ACTIVE_LOW, IPT_OTHER ) PORT_NAME("05")
	PORT_BIT( 0x10, IP_ACTIVE_LOW, IPT_OTHER ) PORT_NAME("15")
	PORT_BIT( 0x20, IP_ACTIVE_LOW, IPT_OTHER ) PORT_NAME("25")
	PORT_BIT( 0x40, IP_ACTIVE_LOW, IPT_OTHER ) PORT_NAME("35")
	PORT_BIT( 0x80, IP_ACTIVE_LOW, IPT_UNUSED )

	PORT_START("KB_5")
	PORT_BIT( 0x01, IP_ACTIVE_LOW, IPT_OTHER ) PORT_NAME("02")
	PORT_BIT( 0x02, IP_ACTIVE_LOW, IPT_UNUSED )
	PORT_BIT( 0x04, IP_ACTIVE_LOW, IPT_UNUSED )
	PORT_BIT( 0x08, IP_ACTIVE_LOW, IPT_OTHER ) PORT_NAME("13")
	PORT_BIT( 0x10, IP_ACTIVE_LOW, IPT_OTHER ) PORT_NAME("14")
	PORT_BIT( 0x20, IP_ACTIVE_LOW, IPT_OTHER ) PORT_NAME("24")
	PORT_BIT( 0x40, IP_ACTIVE_LOW, IPT_OTHER ) PORT_NAME("34")
	PORT_BIT( 0x80, IP_ACTIVE_LOW, IPT_UNUSED )

	PORT_START("KB_6")
	PORT_BIT( 0x01, IP_ACTIVE_LOW, IPT_OTHER ) PORT_NAME("01")
	PORT_BIT( 0x02, IP_ACTIVE_LOW, IPT_UNUSED )
	PORT_BIT( 0x04, IP_ACTIVE_LOW, IPT_OTHER ) PORT_NAME("12")
	PORT_BIT( 0x08, IP_ACTIVE_LOW, IPT_UNUSED )
	PORT_BIT( 0x10, IP_ACTIVE_LOW, IPT_OTHER ) PORT_NAME("22")
	PORT_BIT( 0x20, IP_ACTIVE_LOW, IPT_OTHER ) PORT_NAME("23")
	PORT_BIT( 0x40, IP_ACTIVE_LOW, IPT_OTHER ) PORT_NAME("33")
	PORT_BIT( 0x80, IP_ACTIVE_LOW, IPT_UNUSED )

	PORT_START("KB_7")
	PORT_BIT( 0x01, IP_ACTIVE_LOW, IPT_UNUSED )
	PORT_BIT( 0x02, IP_ACTIVE_LOW, IPT_OTHER ) PORT_NAME("11")
	PORT_BIT( 0x04, IP_ACTIVE_LOW, IPT_OTHER ) PORT_NAME("21")
	PORT_BIT( 0x08, IP_ACTIVE_LOW, IPT_OTHER ) PORT_NAME("31")
	PORT_BIT( 0x10, IP_ACTIVE_LOW, IPT_UNUSED )
	PORT_BIT( 0x20, IP_ACTIVE_LOW, IPT_UNUSED )
	PORT_BIT( 0x40, IP_ACTIVE_LOW, IPT_OTHER ) PORT_NAME("32")
	PORT_BIT( 0x80, IP_ACTIVE_LOW, IPT_UNUSED )

	PORT_START("KB_8")
	PORT_BIT( 0x01, IP_ACTIVE_LOW, IPT_OTHER ) PORT_NAME("72")
	PORT_BIT( 0x02, IP_ACTIVE_LOW, IPT_OTHER ) PORT_NAME("73")
	PORT_BIT( 0x04, IP_ACTIVE_LOW, IPT_OTHER ) PORT_NAME("74")
	PORT_BIT( 0x08, IP_ACTIVE_LOW, IPT_OTHER ) PORT_NAME("75")
	PORT_BIT( 0x10, IP_ACTIVE_LOW, IPT_OTHER ) PORT_NAME("65")
	PORT_BIT( 0x20, IP_ACTIVE_LOW, IPT_OTHER ) PORT_NAME("55")
	PORT_BIT( 0x40, IP_ACTIVE_LOW, IPT_OTHER ) PORT_NAME("45")
	PORT_BIT( 0x80, IP_ACTIVE_LOW, IPT_UNUSED )

	PORT_START("KB_9")
	PORT_BIT( 0x01, IP_ACTIVE_LOW, IPT_OTHER ) PORT_NAME("71")
	PORT_BIT( 0x02, IP_ACTIVE_LOW, IPT_OTHER ) PORT_NAME("61")
	PORT_BIT( 0x04, IP_ACTIVE_LOW, IPT_OTHER ) PORT_NAME("62")
	PORT_BIT( 0x08, IP_ACTIVE_LOW, IPT_OTHER ) PORT_NAME("63")
	PORT_BIT( 0x10, IP_ACTIVE_LOW, IPT_OTHER ) PORT_NAME("64")
	PORT_BIT( 0x20, IP_ACTIVE_LOW, IPT_OTHER ) PORT_NAME("54")
	PORT_BIT( 0x40, IP_ACTIVE_LOW, IPT_OTHER ) PORT_NAME("44")
	PORT_BIT( 0x80, IP_ACTIVE_LOW, IPT_UNUSED )

	PORT_START("KB_10")
	PORT_BIT( 0x01, IP_ACTIVE_LOW, IPT_UNUSED )
	PORT_BIT( 0x02, IP_ACTIVE_LOW, IPT_OTHER ) PORT_NAME("51")
	PORT_BIT( 0x04, IP_ACTIVE_LOW, IPT_OTHER ) PORT_NAME("41")
	PORT_BIT( 0x08, IP_ACTIVE_LOW, IPT_OTHER ) PORT_NAME("52")
	PORT_BIT( 0x10, IP_ACTIVE_LOW, IPT_OTHER ) PORT_NAME("53")
	PORT_BIT( 0x20, IP_ACTIVE_LOW, IPT_OTHER ) PORT_NAME("42")
	PORT_BIT( 0x40, IP_ACTIVE_LOW, IPT_OTHER ) PORT_NAME("43")
	PORT_BIT( 0x80, IP_ACTIVE_LOW, IPT_UNUSED )

	PORT_START("KB_11")
	PORT_BIT( 0x01, IP_ACTIVE_LOW, IPT_OTHER ) PORT_NAME("Exit") PORT_CODE(KEYCODE_X)  // #84 0x54 TEST EXIT
	PORT_BIT( 0x02, IP_ACTIVE_LOW, IPT_POKER_CANCEL )                                  // #83 0x53 CANCEL "N"
	PORT_BIT( 0x04, IP_ACTIVE_LOW, IPT_OTHER ) PORT_NAME("60")
	PORT_BIT( 0x08, IP_ACTIVE_LOW, IPT_OTHER ) PORT_NAME("50")
	PORT_BIT( 0x10, IP_ACTIVE_LOW, IPT_OTHER ) PORT_NAME("49")
	PORT_BIT( 0x20, IP_ACTIVE_LOW, IPT_UNUSED )
	PORT_BIT( 0x40, IP_ACTIVE_LOW, IPT_UNUSED )
	PORT_BIT( 0x80, IP_ACTIVE_LOW, IPT_UNUSED )

	PORT_START("KB_12")
	PORT_BIT( 0x01, IP_ACTIVE_LOW, IPT_UNUSED )
	PORT_BIT( 0x02, IP_ACTIVE_LOW, IPT_OTHER ) PORT_NAME("70")
	PORT_BIT( 0x04, IP_ACTIVE_LOW, IPT_OTHER ) PORT_NAME("69")
	PORT_BIT( 0x08, IP_ACTIVE_LOW, IPT_OTHER ) PORT_NAME("59")
	PORT_BIT( 0x10, IP_ACTIVE_LOW, IPT_OTHER ) PORT_NAME("58")
	PORT_BIT( 0x20, IP_ACTIVE_LOW, IPT_OTHER ) PORT_NAME("48")
	PORT_BIT( 0x40, IP_ACTIVE_LOW, IPT_UNUSED )
	PORT_BIT( 0x80, IP_ACTIVE_LOW, IPT_UNUSED )

	PORT_START("KB_13")
	PORT_BIT( 0x01, IP_ACTIVE_LOW, IPT_OTHER ) PORT_NAME("80")
	PORT_BIT( 0x02, IP_ACTIVE_LOW, IPT_OTHER ) PORT_NAME("79")
	PORT_BIT( 0x04, IP_ACTIVE_LOW, IPT_UNUSED )
	PORT_BIT( 0x08, IP_ACTIVE_LOW, IPT_OTHER ) PORT_NAME("68")
	PORT_BIT( 0x10, IP_ACTIVE_LOW, IPT_OTHER ) PORT_NAME("67")
	PORT_BIT( 0x20, IP_ACTIVE_LOW, IPT_OTHER ) PORT_NAME("57")
	PORT_BIT( 0x40, IP_ACTIVE_LOW, IPT_OTHER ) PORT_NAME("47")
	PORT_BIT( 0x80, IP_ACTIVE_LOW, IPT_UNUSED )

	PORT_START("KB_14")
	PORT_BIT( 0x01, IP_ACTIVE_LOW, IPT_UNUSED )
	PORT_BIT( 0x02, IP_ACTIVE_LOW, IPT_OTHER ) PORT_NAME("78")
	PORT_BIT( 0x04, IP_ACTIVE_LOW, IPT_OTHER ) PORT_NAME("77")
	PORT_BIT( 0x08, IP_ACTIVE_LOW, IPT_OTHER ) PORT_NAME("76")
	PORT_BIT( 0x10, IP_ACTIVE_LOW, IPT_OTHER ) PORT_NAME("66")
	PORT_BIT( 0x20, IP_ACTIVE_LOW, IPT_OTHER ) PORT_NAME("56")
	PORT_BIT( 0x40, IP_ACTIVE_LOW, IPT_OTHER ) PORT_NAME("46")
	PORT_BIT( 0x80, IP_ACTIVE_LOW, IPT_UNUSED )

//  RGB analogic pots (defaults are in %)

	PORT_START("POT1_RED")
	PORT_ADJUSTER( 0, "RED Preset" )

	PORT_START("POT2_GREEN")
	PORT_ADJUSTER( 0, "GREEN Preset" )

	PORT_START("POT3_BLUE")
	PORT_ADJUSTER( 75, "BLUE Preset" )

INPUT_PORTS_END


static INPUT_PORTS_START( stand905 )
	PORT_START("IN0-0")
	PORT_BIT( 0x01, IP_ACTIVE_LOW, IPT_SERVICE ) PORT_NAME("0-1") PORT_CODE(KEYCODE_1)
	PORT_BIT( 0x02, IP_ACTIVE_LOW, IPT_SERVICE ) PORT_NAME("0-2") PORT_CODE(KEYCODE_2)
	PORT_BIT( 0x04, IP_ACTIVE_LOW, IPT_SERVICE ) PORT_NAME("0-3") PORT_CODE(KEYCODE_3)
	PORT_BIT( 0x08, IP_ACTIVE_LOW, IPT_SERVICE ) PORT_NAME("0-4") PORT_CODE(KEYCODE_4)
	PORT_BIT( 0x10, IP_ACTIVE_LOW, IPT_SERVICE ) PORT_NAME("0-5") PORT_CODE(KEYCODE_5)
	PORT_BIT( 0x20, IP_ACTIVE_LOW, IPT_SERVICE ) PORT_NAME("0-6") PORT_CODE(KEYCODE_6)
	PORT_BIT( 0x40, IP_ACTIVE_LOW, IPT_UNUSED )
	PORT_BIT( 0x80, IP_ACTIVE_LOW, IPT_UNUSED )

	PORT_START("IN0-1")
	PORT_BIT( 0x01, IP_ACTIVE_LOW, IPT_SERVICE ) PORT_NAME("1-1") PORT_CODE(KEYCODE_Q)
	PORT_BIT( 0x02, IP_ACTIVE_LOW, IPT_SERVICE ) PORT_NAME("1-2") PORT_CODE(KEYCODE_W)
	PORT_BIT( 0x04, IP_ACTIVE_LOW, IPT_SERVICE ) PORT_NAME("1-3") PORT_CODE(KEYCODE_E)
	PORT_BIT( 0x08, IP_ACTIVE_LOW, IPT_SERVICE ) PORT_NAME("1-4") PORT_CODE(KEYCODE_R)
	PORT_BIT( 0x10, IP_ACTIVE_LOW, IPT_SERVICE ) PORT_NAME("1-5") PORT_CODE(KEYCODE_T)
	PORT_BIT( 0x20, IP_ACTIVE_LOW, IPT_SERVICE ) PORT_NAME("1-6") PORT_CODE(KEYCODE_Y)
	PORT_BIT( 0x40, IP_ACTIVE_LOW, IPT_UNUSED )
	PORT_BIT( 0x80, IP_ACTIVE_LOW, IPT_UNUSED )

	PORT_START("IN0-2")
	PORT_BIT( 0x01, IP_ACTIVE_LOW, IPT_SERVICE ) PORT_NAME("2-1") PORT_CODE(KEYCODE_A)
	PORT_BIT( 0x02, IP_ACTIVE_LOW, IPT_SERVICE ) PORT_NAME("2-2") PORT_CODE(KEYCODE_S)
	PORT_BIT( 0x04, IP_ACTIVE_LOW, IPT_SERVICE ) PORT_NAME("2-3") PORT_CODE(KEYCODE_D)
	PORT_BIT( 0x08, IP_ACTIVE_LOW, IPT_SERVICE ) PORT_NAME("2-4") PORT_CODE(KEYCODE_F)
	PORT_BIT( 0x10, IP_ACTIVE_LOW, IPT_SERVICE ) PORT_NAME("2-5") PORT_CODE(KEYCODE_G)
	PORT_BIT( 0x20, IP_ACTIVE_LOW, IPT_SERVICE ) PORT_NAME("2-6") PORT_CODE(KEYCODE_H)
	PORT_BIT( 0x40, IP_ACTIVE_LOW, IPT_UNUSED )
	PORT_BIT( 0x80, IP_ACTIVE_LOW, IPT_UNUSED )

	PORT_START("IN0-3")
	PORT_BIT( 0x01, IP_ACTIVE_LOW, IPT_SERVICE ) PORT_NAME("3-1") PORT_CODE(KEYCODE_Z)
	PORT_BIT( 0x02, IP_ACTIVE_LOW, IPT_SERVICE ) PORT_NAME("3-2") PORT_CODE(KEYCODE_X)
	PORT_BIT( 0x04, IP_ACTIVE_LOW, IPT_SERVICE ) PORT_NAME("3-3") PORT_CODE(KEYCODE_C)
	PORT_BIT( 0x08, IP_ACTIVE_LOW, IPT_SERVICE ) PORT_NAME("3-4") PORT_CODE(KEYCODE_V)
	PORT_BIT( 0x10, IP_ACTIVE_LOW, IPT_SERVICE ) PORT_NAME("3-5") PORT_CODE(KEYCODE_B)
	PORT_BIT( 0x20, IP_ACTIVE_LOW, IPT_SERVICE ) PORT_NAME("3-6") PORT_CODE(KEYCODE_N)
	PORT_BIT( 0x40, IP_ACTIVE_LOW, IPT_UNUSED )
	PORT_BIT( 0x80, IP_ACTIVE_LOW, IPT_UNUSED )

	// For System 905, SW1 uses the whole PIA1 portA.

	PORT_START("SW1")    // settings (PIA1)
	PORT_DIPNAME( 0x01, 0x01, DEF_STR( Unknown ) )  PORT_DIPLOCATION("SW1:1")
	PORT_DIPSETTING(    0x01, DEF_STR( Off ) )
	PORT_DIPSETTING(    0x00, DEF_STR( On ) )
	PORT_DIPNAME( 0x02, 0x02, DEF_STR( Unknown ) )  PORT_DIPLOCATION("SW1:2")
	PORT_DIPSETTING(    0x02, DEF_STR( Off ) )
	PORT_DIPSETTING(    0x00, DEF_STR( On ) )
	PORT_DIPNAME( 0x04, 0x04, DEF_STR( Unknown ) )  PORT_DIPLOCATION("SW1:3")
	PORT_DIPSETTING(    0x04, DEF_STR( Off ) )
	PORT_DIPSETTING(    0x00, DEF_STR( On ) )
	PORT_DIPNAME( 0x08, 0x08, DEF_STR( Unknown ) )  PORT_DIPLOCATION("SW1:4")
	PORT_DIPSETTING(    0x08, DEF_STR( Off ) )
	PORT_DIPSETTING(    0x00, DEF_STR( On ) )
	PORT_DIPNAME( 0x10, 0x10, DEF_STR( Unknown ) )  PORT_DIPLOCATION("SW1:5")
	PORT_DIPSETTING(    0x10, DEF_STR( Off ) )
	PORT_DIPSETTING(    0x00, DEF_STR( On ) )
	PORT_DIPNAME( 0x20, 0x20, DEF_STR( Unknown ) )  PORT_DIPLOCATION("SW1:6")
	PORT_DIPSETTING(    0x20, DEF_STR( Off ) )
	PORT_DIPSETTING(    0x00, DEF_STR( On ) )
	PORT_DIPNAME( 0x40, 0x40, DEF_STR( Unknown ) )  PORT_DIPLOCATION("SW1:7")
	PORT_DIPSETTING(    0x40, DEF_STR( Off ) )
	PORT_DIPSETTING(    0x00, DEF_STR( On ) )
	PORT_DIPNAME( 0x80, 0x80, DEF_STR( Unknown ) )  PORT_DIPLOCATION("SW1:8")
	PORT_DIPSETTING(    0x80, DEF_STR( Off ) )
	PORT_DIPSETTING(    0x00, DEF_STR( On ) )

//  RGB analogic pots (defaults are in %)

	PORT_START("POT1_RED")
	PORT_ADJUSTER( 0, "RED Preset" )

	PORT_START("POT2_GREEN")
	PORT_ADJUSTER( 0, "GREEN Preset" )

	PORT_START("POT3_BLUE")
	PORT_ADJUSTER( 75, "BLUE Preset" )

INPUT_PORTS_END


static INPUT_PORTS_START( gdrwpkrd )
	PORT_START("IN0-0")
	PORT_BIT( 0x01, IP_ACTIVE_LOW, IPT_COIN1 )        PORT_IMPULSE(2)    // credits
	PORT_BIT( 0x02, IP_ACTIVE_LOW, IPT_SERVICE )      PORT_NAME("Collect") PORT_CODE(KEYCODE_Q)
	PORT_BIT( 0x04, IP_ACTIVE_LOW, IPT_GAMBLE_D_UP )
	PORT_BIT( 0x08, IP_ACTIVE_LOW, IPT_GAMBLE_DEAL )  PORT_NAME("Deal / Draw")
	PORT_BIT( 0x10, IP_ACTIVE_LOW, IPT_POKER_CANCEL ) PORT_NAME("Cancel Discards")
	PORT_BIT( 0x20, IP_ACTIVE_LOW, IPT_GAMBLE_STAND )
	PORT_BIT( 0x40, IP_ACTIVE_LOW, IPT_UNUSED )       // connected to SW2-5.
	PORT_BIT( 0x80, IP_ACTIVE_LOW, IPT_UNUSED )

	PORT_START("IN0-1")
	PORT_BIT( 0x01, IP_ACTIVE_LOW, IPT_CUSTOM ) PORT_READ_LINE_DEVICE_MEMBER("hopper", ticket_dispenser_device, line_r)
	PORT_BIT( 0x02, IP_ACTIVE_LOW, IPT_UNKNOWN )
	PORT_BIT( 0x04, IP_ACTIVE_LOW, IPT_GAMBLE_DOOR )  PORT_NAME("Door Open")
	PORT_BIT( 0x08, IP_ACTIVE_LOW, IPT_SERVICE )      PORT_NAME("Test Mode")                      // in some games you need to open the door first
	PORT_BIT( 0x10, IP_ACTIVE_LOW, IPT_OTHER )        PORT_NAME("Hand Pay") PORT_CODE(KEYCODE_W)
	PORT_BIT( 0x20, IP_ACTIVE_LOW, IPT_OTHER )        PORT_NAME("Dispute")  PORT_CODE(KEYCODE_0)  // in some games you need to open the door first
	PORT_BIT( 0x40, IP_ACTIVE_LOW, IPT_UNUSED )  // connected to SW2-5
	PORT_BIT( 0x80, IP_ACTIVE_LOW, IPT_UNUSED )

	PORT_START("IN0-2")
	PORT_BIT( 0x01, IP_ACTIVE_LOW, IPT_POKER_HOLD1 )  PORT_NAME("Discard 1")
	PORT_BIT( 0x02, IP_ACTIVE_LOW, IPT_POKER_HOLD2 )  PORT_NAME("Discard 2")
	PORT_BIT( 0x04, IP_ACTIVE_LOW, IPT_POKER_HOLD3 )  PORT_NAME("Discard 3")
	PORT_BIT( 0x08, IP_ACTIVE_LOW, IPT_POKER_HOLD4 )  PORT_NAME("Discard 4")
	PORT_BIT( 0x10, IP_ACTIVE_LOW, IPT_POKER_HOLD5 )  PORT_NAME("Discard 5")
	PORT_BIT( 0x20, IP_ACTIVE_LOW, IPT_GAMBLE_LOW )   PORT_NAME("Small")
	PORT_BIT( 0x40, IP_ACTIVE_LOW, IPT_UNUSED )  // connected to SW2-5
	PORT_BIT( 0x80, IP_ACTIVE_LOW, IPT_UNUSED )

	PORT_START("IN0-3")
	PORT_BIT( 0x01, IP_ACTIVE_LOW, IPT_UNKNOWN )
	PORT_BIT( 0x02, IP_ACTIVE_LOW, IPT_GAMBLE_BET )
	PORT_BIT( 0x04, IP_ACTIVE_LOW, IPT_GAMBLE_TAKE )
	PORT_BIT( 0x08, IP_ACTIVE_LOW, IPT_GAMBLE_HIGH )  PORT_NAME("Big")
	PORT_BIT( 0x10, IP_ACTIVE_LOW, IPT_SERVICE )      PORT_NAME("WT.Switch") PORT_CODE(KEYCODE_8)
	PORT_BIT( 0x20, IP_ACTIVE_LOW, IPT_UNKNOWN )
	PORT_BIT( 0x40, IP_ACTIVE_LOW, IPT_UNUSED )  // connected to SW2-5
	PORT_BIT( 0x80, IP_ACTIVE_LOW, IPT_UNUSED )

/*  SW1-5 should be wired to PIA0 portA, bit 6.
    SW1-6 should be wired to H-POL.
    SW1-7 should be wired to V-POL.
*/
	PORT_START("SW1")    // settings (PIA1), SW2 in schematics
	PORT_BIT( 0x01, IP_ACTIVE_LOW, IPT_UNKNOWN )        // L6
	PORT_BIT( 0x02, IP_ACTIVE_LOW, IPT_UNKNOWN )        // L7
	PORT_BIT( 0x04, IP_ACTIVE_LOW, IPT_UNKNOWN )        // L8
	PORT_BIT( 0x08, IP_ACTIVE_LOW, IPT_UNKNOWN )        // L9
	PORT_DIPNAME( 0x30, 0x20, "Maximum Credits")    PORT_DIPLOCATION("SW2:1,2")
	PORT_DIPSETTING(    0x00, "100" )
	PORT_DIPSETTING(    0x10, "400" )
	PORT_DIPSETTING(    0x20, "800" )
	PORT_DIPSETTING(    0x30, "1600" )
	PORT_DIPNAME( 0xC0, 0x40, "Maximum Bet")        PORT_DIPLOCATION("SW2:3,4")
	PORT_DIPSETTING(    0x00, "5" )
	PORT_DIPSETTING(    0x40, "10" )
	PORT_DIPSETTING(    0x80, "40" )
	PORT_DIPSETTING(    0xC0, "80" )

	PORT_START("SW2")   // baud (serial 6850-4024), SW1 in schematics
	PORT_DIPNAME( 0x3f, 0x08, "Baud Rate" )         PORT_DIPLOCATION("SW1:1,2,3,4,5,6")
	PORT_DIPSETTING(    0x01, "300" )
	PORT_DIPSETTING(    0x02, "600" )
	PORT_DIPSETTING(    0x04, "1200" )
	PORT_DIPSETTING(    0x08, "2400" )
	PORT_DIPSETTING(    0x10, "4800" )
	PORT_DIPSETTING(    0x20, "9600" )
	PORT_DIPNAME( 0x40, 0x40, DEF_STR( Unused ) )   PORT_DIPLOCATION("SW1:7")
	PORT_DIPSETTING(    0x40, DEF_STR( Off ) )
	PORT_DIPSETTING(    0x00, DEF_STR( On ) )
	PORT_DIPNAME( 0x80, 0x80, DEF_STR( Unused ) )   PORT_DIPLOCATION("SW1:8")
	PORT_DIPSETTING(    0x80, DEF_STR( Off ) )
	PORT_DIPSETTING(    0x00, DEF_STR( On ) )

	PORT_START("SW3")   // unknown (ay8912), SW3 in schematics
	PORT_DIPNAME( 0x01, 0x01, DEF_STR( Unknown ) )  PORT_DIPLOCATION("SW3:1")
	PORT_DIPSETTING(    0x01, DEF_STR( Off ) )
	PORT_DIPSETTING(    0x00, DEF_STR( On ) )
	PORT_DIPNAME( 0x02, 0x02, DEF_STR( Unknown ) )  PORT_DIPLOCATION("SW3:2")
	PORT_DIPSETTING(    0x02, DEF_STR( Off ) )
	PORT_DIPSETTING(    0x00, DEF_STR( On ) )
	PORT_DIPNAME( 0x04, 0x04, DEF_STR( Unknown ) )  PORT_DIPLOCATION("SW3:3")
	PORT_DIPSETTING(    0x04, DEF_STR( Off ) )
	PORT_DIPSETTING(    0x00, DEF_STR( On ) )
	PORT_DIPNAME( 0x08, 0x08, DEF_STR( Unknown ) )  PORT_DIPLOCATION("SW3:4")
	PORT_DIPSETTING(    0x08, DEF_STR( Off ) )
	PORT_DIPSETTING(    0x00, DEF_STR( On ) )
	PORT_DIPNAME( 0x10, 0x10, DEF_STR( Unknown ) )  PORT_DIPLOCATION("SW3:5")
	PORT_DIPSETTING(    0x10, DEF_STR( Off ) )
	PORT_DIPSETTING(    0x00, DEF_STR( On ) )
	PORT_DIPNAME( 0x20, 0x20, DEF_STR( Unknown ) )  PORT_DIPLOCATION("SW3:6")
	PORT_DIPSETTING(    0x20, DEF_STR( Off ) )
	PORT_DIPSETTING(    0x00, DEF_STR( On ) )
	PORT_DIPNAME( 0x40, 0x40, DEF_STR( Unknown ) )  PORT_DIPLOCATION("SW3:7")
	PORT_DIPSETTING(    0x40, DEF_STR( Off ) )
	PORT_DIPSETTING(    0x00, DEF_STR( On ) )
	PORT_DIPNAME( 0x80, 0x80, DEF_STR( Unknown ) )  PORT_DIPLOCATION("SW3:8")
	PORT_DIPSETTING(    0x80, DEF_STR( Off ) )
	PORT_DIPSETTING(    0x00, DEF_STR( On ) )

	PORT_START("FRQ")   // settings (PIA0)
	PORT_DIPNAME( 0x01, 0x01, DEF_STR( Unknown ) )
	PORT_DIPSETTING(    0x01, DEF_STR( Off ) )
	PORT_DIPSETTING(    0x00, DEF_STR( On ) )
	PORT_DIPNAME( 0x02, 0x02, DEF_STR( Unknown ) )
	PORT_DIPSETTING(    0x02, DEF_STR( Off ) )
	PORT_DIPSETTING(    0x00, DEF_STR( On ) )
	PORT_DIPNAME( 0x04, 0x04, DEF_STR( Unknown ) )
	PORT_DIPSETTING(    0x04, DEF_STR( Off ) )
	PORT_DIPSETTING(    0x00, DEF_STR( On ) )
	PORT_DIPNAME( 0x08, 0x08, DEF_STR( Unknown ) )
	PORT_DIPSETTING(    0x08, DEF_STR( Off ) )
	PORT_DIPSETTING(    0x00, DEF_STR( On ) )
	PORT_DIPNAME( 0x10, 0x10, DEF_STR( Unknown ) )
	PORT_DIPSETTING(    0x10, DEF_STR( Off ) )
	PORT_DIPSETTING(    0x00, DEF_STR( On ) )
	PORT_DIPNAME( 0x20, 0x20, DEF_STR( Unknown ) )
	PORT_DIPSETTING(    0x20, DEF_STR( Off ) )
	PORT_DIPSETTING(    0x00, DEF_STR( On ) )
	PORT_DIPNAME( 0x40, 0x40, DEF_STR( Unknown ) )
	PORT_DIPSETTING(    0x40, DEF_STR( Off ) )
	PORT_DIPSETTING(    0x00, DEF_STR( On ) )
	PORT_DIPNAME( 0x80, 0x80, "Frequency" )         PORT_DIPLOCATION("FRQ:1")
	PORT_DIPSETTING(    0x80, "60Hz." )
	PORT_DIPSETTING(    0x00, "50Hz." )

//  RGB analogic pots (defaults are in %)

	PORT_START("POT1_RED")
	PORT_ADJUSTER( 0, "RED Preset" )

	PORT_START("POT2_GREEN")
	PORT_ADJUSTER( 0, "GREEN Preset" )

	PORT_START("POT3_BLUE")
	PORT_ADJUSTER( 75, "BLUE Preset" )

INPUT_PORTS_END


static INPUT_PORTS_START( gdrwpkrh )
	PORT_START("IN0-0")
	PORT_BIT( 0x01, IP_ACTIVE_LOW, IPT_COIN1 )        PORT_IMPULSE(2)
	PORT_BIT( 0x02, IP_ACTIVE_LOW, IPT_SERVICE )      PORT_NAME("Collect") PORT_CODE(KEYCODE_Q)
	PORT_BIT( 0x04, IP_ACTIVE_LOW, IPT_GAMBLE_D_UP )
	PORT_BIT( 0x08, IP_ACTIVE_LOW, IPT_GAMBLE_DEAL )  PORT_NAME("Deal / Draw")
	PORT_BIT( 0x10, IP_ACTIVE_LOW, IPT_POKER_CANCEL ) PORT_NAME("Cancel Holds")
	PORT_BIT( 0x20, IP_ACTIVE_LOW, IPT_GAMBLE_STAND )
	PORT_BIT( 0x40, IP_ACTIVE_LOW, IPT_UNUSED )  // connected to SW2-5
	PORT_BIT( 0x80, IP_ACTIVE_LOW, IPT_UNUSED )

	PORT_START("IN0-1")
	PORT_BIT( 0x01, IP_ACTIVE_LOW, IPT_GAMBLE_PAYOUT )
	PORT_BIT( 0x02, IP_ACTIVE_LOW, IPT_UNKNOWN )
	PORT_BIT( 0x04, IP_ACTIVE_LOW, IPT_GAMBLE_DOOR )  PORT_NAME("Door Open")
	PORT_BIT( 0x08, IP_ACTIVE_LOW, IPT_SERVICE )      PORT_NAME("Test Mode")                       // in some games you need to open the door first
	PORT_BIT( 0x10, IP_ACTIVE_LOW, IPT_OTHER )        PORT_NAME("Hand Pay")  PORT_CODE(KEYCODE_W)
	PORT_BIT( 0x20, IP_ACTIVE_LOW, IPT_OTHER )        PORT_NAME("Dispute")   PORT_CODE(KEYCODE_0)  // in some games you need to open the door first
	PORT_BIT( 0x40, IP_ACTIVE_LOW, IPT_UNUSED )  // connected to SW2-5
	PORT_BIT( 0x80, IP_ACTIVE_LOW, IPT_UNUSED )

	PORT_START("IN0-2")
	PORT_BIT( 0x01, IP_ACTIVE_LOW, IPT_POKER_HOLD1 )  PORT_NAME("Hold 1")
	PORT_BIT( 0x02, IP_ACTIVE_LOW, IPT_POKER_HOLD2 )  PORT_NAME("Hold 2")
	PORT_BIT( 0x04, IP_ACTIVE_LOW, IPT_POKER_HOLD3 )  PORT_NAME("Hold 3")
	PORT_BIT( 0x08, IP_ACTIVE_LOW, IPT_POKER_HOLD4 )  PORT_NAME("Hold 4")
	PORT_BIT( 0x10, IP_ACTIVE_LOW, IPT_POKER_HOLD5 )  PORT_NAME("Hold 5")
	PORT_BIT( 0x20, IP_ACTIVE_LOW, IPT_GAMBLE_LOW )   PORT_NAME("Small")
	PORT_BIT( 0x40, IP_ACTIVE_LOW, IPT_UNUSED )  // connected to SW2-5
	PORT_BIT( 0x80, IP_ACTIVE_LOW, IPT_UNUSED )

	PORT_START("IN0-3")
	PORT_BIT( 0x01, IP_ACTIVE_LOW, IPT_UNKNOWN )
	PORT_BIT( 0x02, IP_ACTIVE_LOW, IPT_GAMBLE_BET )
	PORT_BIT( 0x04, IP_ACTIVE_LOW, IPT_GAMBLE_TAKE )
	PORT_BIT( 0x08, IP_ACTIVE_LOW, IPT_GAMBLE_HIGH )  PORT_NAME("Big")
	PORT_BIT( 0x10, IP_ACTIVE_LOW, IPT_SERVICE )      PORT_NAME("WT.Switch") PORT_CODE(KEYCODE_8)
	PORT_BIT( 0x20, IP_ACTIVE_LOW, IPT_UNKNOWN )
	PORT_BIT( 0x40, IP_ACTIVE_LOW, IPT_UNUSED )  // connected to SW2-5
	PORT_BIT( 0x80, IP_ACTIVE_LOW, IPT_UNUSED )

/*  SW1-5 should be wired to PIA0 portA, bit 6.
    SW1-6 should be wired to H-POL.
    SW1-7 should be wired to V-POL.
*/
	PORT_START("SW1")   // settings (PIA1), SW2 in schematics
	PORT_BIT( 0x01, IP_ACTIVE_LOW, IPT_UNKNOWN )        // L6
	PORT_BIT( 0x02, IP_ACTIVE_LOW, IPT_UNKNOWN )        // L7
	PORT_BIT( 0x04, IP_ACTIVE_LOW, IPT_UNKNOWN )        // L8
	PORT_BIT( 0x08, IP_ACTIVE_LOW, IPT_UNKNOWN )        // L9
	PORT_DIPNAME( 0x30, 0x20, "Maximum Credits")    PORT_DIPLOCATION("SW2:1,2")
	PORT_DIPSETTING(    0x00, "100" )
	PORT_DIPSETTING(    0x10, "400" )
	PORT_DIPSETTING(    0x20, "800" )
	PORT_DIPSETTING(    0x30, "1600" )
	PORT_DIPNAME( 0xC0, 0x40, "Maximum Bet")        PORT_DIPLOCATION("SW2:3,4")
	PORT_DIPSETTING(    0x00, "5" )
	PORT_DIPSETTING(    0x40, "10" )
	PORT_DIPSETTING(    0x80, "40" )
	PORT_DIPSETTING(    0xC0, "80" )

	PORT_START("SW2")    // baud (serial 6850-4024), SW1 in schematics
	PORT_DIPNAME( 0x3f, 0x08, "Baud Rate" )         PORT_DIPLOCATION("SW1:1,2,3,4,5,6")
	PORT_DIPSETTING(    0x01, "300" )
	PORT_DIPSETTING(    0x02, "600" )
	PORT_DIPSETTING(    0x04, "1200" )
	PORT_DIPSETTING(    0x08, "2400" )
	PORT_DIPSETTING(    0x10, "4800" )
	PORT_DIPSETTING(    0x20, "9600" )
	PORT_DIPNAME( 0x40, 0x40, DEF_STR( Unused ) )   PORT_DIPLOCATION("SW1:7")
	PORT_DIPSETTING(    0x40, DEF_STR( Off ) )
	PORT_DIPSETTING(    0x00, DEF_STR( On ) )
	PORT_DIPNAME( 0x80, 0x80, DEF_STR( Unused ) )   PORT_DIPLOCATION("SW1:8")
	PORT_DIPSETTING(    0x80, DEF_STR( Off ) )
	PORT_DIPSETTING(    0x00, DEF_STR( On ) )

	PORT_START("SW3")    // unknown (ay8912), SW3 in schematics
	PORT_DIPNAME( 0x01, 0x01, DEF_STR( Unknown ) )  PORT_DIPLOCATION("SW3:1")
	PORT_DIPSETTING(    0x01, DEF_STR( Off ) )
	PORT_DIPSETTING(    0x00, DEF_STR( On ) )
	PORT_DIPNAME( 0x02, 0x02, DEF_STR( Unknown ) )  PORT_DIPLOCATION("SW3:2")
	PORT_DIPSETTING(    0x02, DEF_STR( Off ) )
	PORT_DIPSETTING(    0x00, DEF_STR( On ) )
	PORT_DIPNAME( 0x04, 0x04, DEF_STR( Unknown ) )  PORT_DIPLOCATION("SW3:3")
	PORT_DIPSETTING(    0x04, DEF_STR( Off ) )
	PORT_DIPSETTING(    0x00, DEF_STR( On ) )
	PORT_DIPNAME( 0x08, 0x08, DEF_STR( Unknown ) )  PORT_DIPLOCATION("SW3:4")
	PORT_DIPSETTING(    0x08, DEF_STR( Off ) )
	PORT_DIPSETTING(    0x00, DEF_STR( On ) )
	PORT_DIPNAME( 0x10, 0x10, DEF_STR( Unknown ) )  PORT_DIPLOCATION("SW3:5")
	PORT_DIPSETTING(    0x10, DEF_STR( Off ) )
	PORT_DIPSETTING(    0x00, DEF_STR( On ) )
	PORT_DIPNAME( 0x20, 0x20, DEF_STR( Unknown ) )  PORT_DIPLOCATION("SW3:6")
	PORT_DIPSETTING(    0x20, DEF_STR( Off ) )
	PORT_DIPSETTING(    0x00, DEF_STR( On ) )
	PORT_DIPNAME( 0x40, 0x40, DEF_STR( Unknown ) )  PORT_DIPLOCATION("SW3:7")
	PORT_DIPSETTING(    0x40, DEF_STR( Off ) )
	PORT_DIPSETTING(    0x00, DEF_STR( On ) )
	PORT_DIPNAME( 0x80, 0x80, DEF_STR( Unknown ) )  PORT_DIPLOCATION("SW3:8")
	PORT_DIPSETTING(    0x80, DEF_STR( Off ) )
	PORT_DIPSETTING(    0x00, DEF_STR( On ) )

	PORT_START("FRQ")    // settings (PIA0)
	PORT_DIPNAME( 0x01, 0x01, DEF_STR( Unknown ) )
	PORT_DIPSETTING(    0x01, DEF_STR( Off ) )
	PORT_DIPSETTING(    0x00, DEF_STR( On ) )
	PORT_DIPNAME( 0x02, 0x02, DEF_STR( Unknown ) )
	PORT_DIPSETTING(    0x02, DEF_STR( Off ) )
	PORT_DIPSETTING(    0x00, DEF_STR( On ) )
	PORT_DIPNAME( 0x04, 0x04, DEF_STR( Unknown ) )
	PORT_DIPSETTING(    0x04, DEF_STR( Off ) )
	PORT_DIPSETTING(    0x00, DEF_STR( On ) )
	PORT_DIPNAME( 0x08, 0x08, DEF_STR( Unknown ) )
	PORT_DIPSETTING(    0x08, DEF_STR( Off ) )
	PORT_DIPSETTING(    0x00, DEF_STR( On ) )
	PORT_DIPNAME( 0x10, 0x10, DEF_STR( Unknown ) )
	PORT_DIPSETTING(    0x10, DEF_STR( Off ) )
	PORT_DIPSETTING(    0x00, DEF_STR( On ) )
	PORT_DIPNAME( 0x20, 0x20, DEF_STR( Unknown ) )
	PORT_DIPSETTING(    0x20, DEF_STR( Off ) )
	PORT_DIPSETTING(    0x00, DEF_STR( On ) )
	PORT_DIPNAME( 0x40, 0x40, DEF_STR( Unknown ) )
	PORT_DIPSETTING(    0x40, DEF_STR( Off ) )
	PORT_DIPSETTING(    0x00, DEF_STR( On ) )
	PORT_DIPNAME( 0x80, 0x80, "Frequency" )         PORT_DIPLOCATION("FRQ:1")
	PORT_DIPSETTING(    0x80, "60Hz." )
	PORT_DIPSETTING(    0x00, "50Hz." )

//  RGB analogic pots (defaults are in %)

	PORT_START("POT1_RED")
	PORT_ADJUSTER( 0, "RED Preset" )

	PORT_START("POT2_GREEN")
	PORT_ADJUSTER( 0, "GREEN Preset" )

	PORT_START("POT3_BLUE")
	PORT_ADJUSTER( 75, "BLUE Preset" )

INPUT_PORTS_END


static INPUT_PORTS_START( comg208 )
	PORT_START("IN0-0")
	PORT_BIT( 0x01, IP_ACTIVE_LOW, IPT_POKER_HOLD1 )  PORT_NAME("Discard 1")
	PORT_BIT( 0x02, IP_ACTIVE_LOW, IPT_POKER_HOLD2 )  PORT_NAME("Discard 2")
	PORT_BIT( 0x04, IP_ACTIVE_LOW, IPT_POKER_HOLD3 )  PORT_NAME("Discard 3")
	PORT_BIT( 0x08, IP_ACTIVE_LOW, IPT_POKER_HOLD4 )  PORT_NAME("Discard 4")
	PORT_BIT( 0x10, IP_ACTIVE_LOW, IPT_POKER_HOLD5 )  PORT_NAME("Discard 5")
	PORT_BIT( 0x20, IP_ACTIVE_LOW, IPT_UNUSED )
	PORT_BIT( 0x40, IP_ACTIVE_LOW, IPT_UNUSED )
	PORT_BIT( 0x80, IP_ACTIVE_LOW, IPT_UNUSED )

	PORT_START("IN0-1")
	PORT_BIT( 0x01, IP_ACTIVE_LOW, IPT_UNUSED )
	PORT_BIT( 0x02, IP_ACTIVE_LOW, IPT_UNUSED )
	PORT_BIT( 0x04, IP_ACTIVE_LOW, IPT_SERVICE )      PORT_NAME("Learn")              PORT_CODE(KEYCODE_7)
	PORT_BIT( 0x08, IP_ACTIVE_LOW, IPT_SERVICE )      PORT_NAME("Service/Clear")      PORT_CODE(KEYCODE_8)
	PORT_BIT( 0x10, IP_ACTIVE_LOW, IPT_SERVICE )      PORT_NAME("Data / Audit")       PORT_CODE(KEYCODE_9)
	PORT_BIT( 0x20, IP_ACTIVE_LOW, IPT_SERVICE )      PORT_NAME("Test Mode")
	PORT_BIT( 0x40, IP_ACTIVE_LOW, IPT_UNUSED )
	PORT_BIT( 0x80, IP_ACTIVE_LOW, IPT_UNUSED )

	PORT_START("IN0-2")
	PORT_BIT( 0x01, IP_ACTIVE_LOW, IPT_GAMBLE_BET )   PORT_NAME("Play (Bet)")
	PORT_BIT( 0x02, IP_ACTIVE_LOW, IPT_GAMBLE_DEAL )  PORT_NAME("Deal / Draw")
	PORT_BIT( 0x04, IP_ACTIVE_LOW, IPT_POKER_CANCEL ) PORT_NAME("Cancel Discards")
	PORT_BIT( 0x08, IP_ACTIVE_LOW, IPT_COIN1 )        PORT_IMPULSE(2)
	PORT_BIT( 0x10, IP_ACTIVE_LOW, IPT_COIN2 )        PORT_IMPULSE(2)
	PORT_BIT( 0x20, IP_ACTIVE_LOW, IPT_UNUSED )
	PORT_BIT( 0x40, IP_ACTIVE_LOW, IPT_UNUSED )
	PORT_BIT( 0x80, IP_ACTIVE_LOW, IPT_UNUSED )

	PORT_START("IN0-3")
	PORT_BIT( 0x01, IP_ACTIVE_LOW, IPT_SERVICE )      PORT_NAME("Tilt (Clr.Credits)") PORT_CODE(KEYCODE_T)
	PORT_BIT( 0x02, IP_ACTIVE_LOW, IPT_UNUSED )
	PORT_BIT( 0x04, IP_ACTIVE_LOW, IPT_UNUSED )
	PORT_BIT( 0x08, IP_ACTIVE_LOW, IPT_UNUSED )
	PORT_BIT( 0x10, IP_ACTIVE_LOW, IPT_UNUSED )
	PORT_BIT( 0x20, IP_ACTIVE_LOW, IPT_UNUSED )
	PORT_BIT( 0x40, IP_ACTIVE_LOW, IPT_UNUSED )
	PORT_BIT( 0x80, IP_ACTIVE_LOW, IPT_UNUSED )

	// For System 905, SW1 uses the whole PIA1 portA.

	PORT_START("SW1")    // settings (PIA1)
	PORT_DIPNAME( 0x01, 0x01, "Black Jack" )   PORT_DIPLOCATION("SW1:1")
	PORT_DIPSETTING(    0x01, DEF_STR( Off ) )
	PORT_DIPSETTING(    0x00, DEF_STR( On ) )
	PORT_DIPNAME( 0x02, 0x02, "Craps" )        PORT_DIPLOCATION("SW1:2")
	PORT_DIPSETTING(    0x02, DEF_STR( Off ) )
	PORT_DIPSETTING(    0x00, DEF_STR( On ) )
	PORT_DIPNAME( 0x04, 0x04, "Red Dog" )      PORT_DIPLOCATION("SW1:3")
	PORT_DIPSETTING(    0x04, DEF_STR( Off ) )
	PORT_DIPSETTING(    0x00, DEF_STR( On ) )
	PORT_DIPNAME( 0x08, 0x08, "Dup" )          PORT_DIPLOCATION("SW1:4")
	PORT_DIPSETTING(    0x08, DEF_STR( Off ) )
	PORT_DIPSETTING(    0x00, DEF_STR( On ) )
	PORT_DIPNAME( 0x30, 0x30, "Pay Table / Win Pair / BJ Wins" )  PORT_DIPLOCATION("SW1:5,6")
	PORT_DIPSETTING(    0x00, "250-50-20-8-6-4-3-2-1 / Jacks / Dealer Keeps Tier" )
	PORT_DIPSETTING(    0x10, "250-50-25-10-8-5-3-2-1 / Aces" )
	PORT_DIPSETTING(    0x20, "200-40-10-8-5-4-3-2-1 / Queens/ 2 to 1" )
	PORT_DIPSETTING(    0x30, "200-40-10-8-5-4-3-2-1 / Kings / 3 to 1" )
	PORT_DIPNAME( 0xc0, 0xc0, "Lockout" )      PORT_DIPLOCATION("SW1:7,8")
	PORT_DIPSETTING(    0xc0, "No Lockout" )
	PORT_DIPSETTING(    0x80, "No Lockout" )
	PORT_DIPSETTING(    0x40, "1 Coin Lockout" )
	PORT_DIPSETTING(    0x00, "2 Coin Lockout" )

//  RGB analogic pots (defaults are in %)

	PORT_START("POT1_RED")
	PORT_ADJUSTER( 25, "RED Preset" )

	PORT_START("POT2_GREEN")
	PORT_ADJUSTER( 25, "GREEN Preset" )

	PORT_START("POT3_BLUE")
	PORT_ADJUSTER( 25, "BLUE Preset" )

INPUT_PORTS_END


static INPUT_PORTS_START( arcadebj )
	PORT_START("IN0-0")
	PORT_BIT( 0x01, IP_ACTIVE_LOW, IPT_COIN1 )        PORT_IMPULSE(2)
	PORT_BIT( 0x02, IP_ACTIVE_LOW, IPT_UNKNOWN )
	PORT_BIT( 0x04, IP_ACTIVE_LOW, IPT_UNKNOWN )
	PORT_BIT( 0x08, IP_ACTIVE_LOW, IPT_UNKNOWN )
	PORT_BIT( 0x10, IP_ACTIVE_LOW, IPT_UNKNOWN )
	PORT_BIT( 0x20, IP_ACTIVE_LOW, IPT_UNKNOWN )
	PORT_BIT( 0x40, IP_ACTIVE_LOW, IPT_UNUSED )  // connected to SW2-5
	PORT_BIT( 0x80, IP_ACTIVE_LOW, IPT_UNUSED )

	PORT_START("IN0-1")
	PORT_BIT( 0x01, IP_ACTIVE_LOW, IPT_COIN2 )        PORT_IMPULSE(2)
	PORT_BIT( 0x02, IP_ACTIVE_LOW, IPT_UNKNOWN )
	PORT_BIT( 0x04, IP_ACTIVE_LOW, IPT_UNKNOWN )
	PORT_BIT( 0x08, IP_ACTIVE_LOW, IPT_UNKNOWN )
	PORT_BIT( 0x10, IP_ACTIVE_LOW, IPT_UNKNOWN )
	PORT_BIT( 0x20, IP_ACTIVE_LOW, IPT_SERVICE )      PORT_NAME("Test Mode")
	PORT_BIT( 0x40, IP_ACTIVE_LOW, IPT_UNUSED )  // connected to SW2-5
	PORT_BIT( 0x80, IP_ACTIVE_LOW, IPT_UNUSED )

	PORT_START("IN0-2")
	PORT_BIT( 0x01, IP_ACTIVE_LOW, IPT_GAMBLE_BET )   PORT_NAME("Bet/Play")    PORT_CODE(KEYCODE_Z)
	PORT_BIT( 0x02, IP_ACTIVE_LOW, IPT_START )        PORT_NAME("Start")       PORT_CODE(KEYCODE_X)
	PORT_BIT( 0x04, IP_ACTIVE_LOW, IPT_GAMBLE_D_UP )  PORT_NAME("Double Down") PORT_CODE(KEYCODE_C)
	PORT_BIT( 0x08, IP_ACTIVE_LOW, IPT_GAMBLE_DEAL )  PORT_NAME("Hit")         PORT_CODE(KEYCODE_V)
	PORT_BIT( 0x10, IP_ACTIVE_LOW, IPT_GAMBLE_STAND ) PORT_NAME("Stand")       PORT_CODE(KEYCODE_B)
	PORT_BIT( 0x20, IP_ACTIVE_LOW, IPT_UNKNOWN )
	PORT_BIT( 0x40, IP_ACTIVE_LOW, IPT_UNUSED )  // connected to SW2-5
	PORT_BIT( 0x80, IP_ACTIVE_LOW, IPT_UNUSED )

	PORT_START("IN0-3")
	PORT_BIT( 0x01, IP_ACTIVE_LOW, IPT_SERVICE )      PORT_NAME("Service/Clear") PORT_CODE(KEYCODE_8)
	PORT_BIT( 0x02, IP_ACTIVE_LOW, IPT_UNKNOWN )
	PORT_BIT( 0x04, IP_ACTIVE_LOW, IPT_UNKNOWN )
	PORT_BIT( 0x08, IP_ACTIVE_LOW, IPT_UNKNOWN )
	PORT_BIT( 0x10, IP_ACTIVE_LOW, IPT_UNKNOWN )
	PORT_BIT( 0x20, IP_ACTIVE_LOW, IPT_UNKNOWN )
	PORT_BIT( 0x40, IP_ACTIVE_LOW, IPT_UNUSED )  // connected to SW2-5
	PORT_BIT( 0x80, IP_ACTIVE_LOW, IPT_UNUSED )

/*  SW1-5 should be wired to PIA0 portA, bit 6.
    SW1-6 should be wired to H-POL.
    SW1-7 should be wired to V-POL.
*/
	PORT_START("SW1")    // settings (PIA1), SW2 in schematics
	PORT_BIT( 0x01, IP_ACTIVE_LOW, IPT_UNKNOWN )        // L6
	PORT_BIT( 0x02, IP_ACTIVE_LOW, IPT_UNKNOWN )        // L7
	PORT_BIT( 0x04, IP_ACTIVE_LOW, IPT_UNKNOWN )        // L8
	PORT_BIT( 0x08, IP_ACTIVE_LOW, IPT_UNKNOWN )        // L9
	PORT_DIPNAME( 0x10, 0x10, DEF_STR( Unknown ) )  PORT_DIPLOCATION("SW2:1")
	PORT_DIPSETTING(    0x10, DEF_STR( Off ) )
	PORT_DIPSETTING(    0x00, DEF_STR( On ) )
	PORT_DIPNAME( 0x20, 0x20, DEF_STR( Unknown ) )  PORT_DIPLOCATION("SW2:2")
	PORT_DIPSETTING(    0x20, DEF_STR( Off ) )
	PORT_DIPSETTING(    0x00, DEF_STR( On ) )
	PORT_DIPNAME( 0xC0, 0x80, "Maximum Bet")        PORT_DIPLOCATION("SW2:3,4")
	PORT_DIPSETTING(    0x00, "5" )
	PORT_DIPSETTING(    0x40, "10" )
	PORT_DIPSETTING(    0x80, "20" )
	PORT_DIPSETTING(    0xC0, "50" )

	PORT_START("SW2")    // baud (serial 6850-4024), SW1 in schematics
	PORT_DIPNAME( 0x3f, 0x08, "Baud Rate" )         PORT_DIPLOCATION("SW1:1,2,3,4,5,6")
	PORT_DIPSETTING(    0x01, "300" )
	PORT_DIPSETTING(    0x02, "600" )
	PORT_DIPSETTING(    0x04, "1200" )
	PORT_DIPSETTING(    0x08, "2400" )
	PORT_DIPSETTING(    0x10, "4800" )
	PORT_DIPSETTING(    0x20, "9600" )
	PORT_DIPNAME( 0x40, 0x40, DEF_STR( Unused ) )   PORT_DIPLOCATION("SW1:7")
	PORT_DIPSETTING(    0x40, DEF_STR( Off ) )
	PORT_DIPSETTING(    0x00, DEF_STR( On ) )
	PORT_DIPNAME( 0x80, 0x80, DEF_STR( Unused ) )   PORT_DIPLOCATION("SW1:8")
	PORT_DIPSETTING(    0x80, DEF_STR( Off ) )
	PORT_DIPSETTING(    0x00, DEF_STR( On ) )

	PORT_START("SW3")   // unknown (ay8912), SW3 in schematics
	PORT_DIPNAME( 0x01, 0x01, DEF_STR( Unknown ) )  PORT_DIPLOCATION("SW3:1")
	PORT_DIPSETTING(    0x01, DEF_STR( Off ) )
	PORT_DIPSETTING(    0x00, DEF_STR( On ) )
	PORT_DIPNAME( 0x02, 0x02, DEF_STR( Unknown ) )  PORT_DIPLOCATION("SW3:2")
	PORT_DIPSETTING(    0x02, DEF_STR( Off ) )
	PORT_DIPSETTING(    0x00, DEF_STR( On ) )
	PORT_DIPNAME( 0x04, 0x04, DEF_STR( Unknown ) )  PORT_DIPLOCATION("SW3:3")
	PORT_DIPSETTING(    0x04, DEF_STR( Off ) )
	PORT_DIPSETTING(    0x00, DEF_STR( On ) )
	PORT_DIPNAME( 0x08, 0x08, DEF_STR( Unknown ) )  PORT_DIPLOCATION("SW3:4")
	PORT_DIPSETTING(    0x08, DEF_STR( Off ) )
	PORT_DIPSETTING(    0x00, DEF_STR( On ) )
	PORT_DIPNAME( 0x10, 0x10, DEF_STR( Unknown ) )  PORT_DIPLOCATION("SW3:5")
	PORT_DIPSETTING(    0x10, DEF_STR( Off ) )
	PORT_DIPSETTING(    0x00, DEF_STR( On ) )
	PORT_DIPNAME( 0x20, 0x20, DEF_STR( Unknown ) )  PORT_DIPLOCATION("SW3:6")
	PORT_DIPSETTING(    0x20, DEF_STR( Off ) )
	PORT_DIPSETTING(    0x00, DEF_STR( On ) )
	PORT_DIPNAME( 0x40, 0x40, DEF_STR( Unknown ) )  PORT_DIPLOCATION("SW3:7")
	PORT_DIPSETTING(    0x40, DEF_STR( Off ) )
	PORT_DIPSETTING(    0x00, DEF_STR( On ) )
	PORT_DIPNAME( 0x80, 0x80, DEF_STR( Unknown ) )  PORT_DIPLOCATION("SW3:8")
	PORT_DIPSETTING(    0x80, DEF_STR( Off ) )
	PORT_DIPSETTING(    0x00, DEF_STR( On ) )

	PORT_START("FRQ")   // settings (PIA0)
	PORT_DIPNAME( 0x01, 0x01, DEF_STR( Unknown ) )
	PORT_DIPSETTING(    0x01, DEF_STR( Off ) )
	PORT_DIPSETTING(    0x00, DEF_STR( On ) )
	PORT_DIPNAME( 0x02, 0x02, DEF_STR( Unknown ) )
	PORT_DIPSETTING(    0x02, DEF_STR( Off ) )
	PORT_DIPSETTING(    0x00, DEF_STR( On ) )
	PORT_DIPNAME( 0x04, 0x04, DEF_STR( Unknown ) )
	PORT_DIPSETTING(    0x04, DEF_STR( Off ) )
	PORT_DIPSETTING(    0x00, DEF_STR( On ) )
	PORT_DIPNAME( 0x08, 0x08, DEF_STR( Unknown ) )
	PORT_DIPSETTING(    0x08, DEF_STR( Off ) )
	PORT_DIPSETTING(    0x00, DEF_STR( On ) )
	PORT_DIPNAME( 0x10, 0x10, DEF_STR( Unknown ) )
	PORT_DIPSETTING(    0x10, DEF_STR( Off ) )
	PORT_DIPSETTING(    0x00, DEF_STR( On ) )
	PORT_DIPNAME( 0x20, 0x20, DEF_STR( Unknown ) )
	PORT_DIPSETTING(    0x20, DEF_STR( Off ) )
	PORT_DIPSETTING(    0x00, DEF_STR( On ) )
	PORT_DIPNAME( 0x40, 0x40, DEF_STR( Unknown ) )
	PORT_DIPSETTING(    0x40, DEF_STR( Off ) )
	PORT_DIPSETTING(    0x00, DEF_STR( On ) )
	PORT_DIPNAME( 0x80, 0x80, "Frequency" )         PORT_DIPLOCATION("FRQ:1")
	PORT_DIPSETTING(    0x80, "60Hz." )
	PORT_DIPSETTING(    0x00, "50Hz." )

//  RGB analogic pots (defaults are in %)

	PORT_START("POT1_RED")
	PORT_ADJUSTER( 0, "RED Preset" )

	PORT_START("POT2_GREEN")
	PORT_ADJUSTER( 0, "GREEN Preset" )

	PORT_START("POT3_BLUE")
	PORT_ADJUSTER( 75, "BLUE Preset" )

INPUT_PORTS_END


static INPUT_PORTS_START( comg074 )
	PORT_START("IN0-0")
	PORT_BIT( 0x01, IP_ACTIVE_LOW, IPT_COIN1 )        PORT_IMPULSE(2)    // credits
	PORT_BIT( 0x02, IP_ACTIVE_LOW, IPT_SERVICE )      PORT_NAME("Collect") PORT_CODE(KEYCODE_Q)
	PORT_BIT( 0x04, IP_ACTIVE_LOW, IPT_GAMBLE_D_UP )
	PORT_BIT( 0x08, IP_ACTIVE_LOW, IPT_GAMBLE_DEAL )  PORT_NAME("Deal / Draw")
	PORT_BIT( 0x10, IP_ACTIVE_LOW, IPT_POKER_CANCEL ) PORT_NAME("Cancel Discards")
	PORT_BIT( 0x20, IP_ACTIVE_LOW, IPT_UNUSED )
	PORT_BIT( 0x40, IP_ACTIVE_LOW, IPT_UNUSED )
	PORT_BIT( 0x80, IP_ACTIVE_LOW, IPT_UNUSED )

	PORT_START("IN0-1")
	PORT_BIT( 0x01, IP_ACTIVE_LOW, IPT_OTHER )        PORT_READ_LINE_DEVICE_MEMBER("hopper", ticket_dispenser_device, line_r)
	PORT_BIT( 0x02, IP_ACTIVE_LOW, IPT_UNUSED )
	PORT_BIT( 0x04, IP_ACTIVE_LOW, IPT_GAMBLE_DOOR )  PORT_NAME("Door Open")
	PORT_BIT( 0x08, IP_ACTIVE_LOW, IPT_SERVICE )      PORT_NAME("Test Mode")  // in some games you need to open the door first
	PORT_BIT( 0x10, IP_ACTIVE_LOW, IPT_UNUSED )
	PORT_BIT( 0x20, IP_ACTIVE_LOW, IPT_UNUSED )
	PORT_BIT( 0x40, IP_ACTIVE_LOW, IPT_UNUSED )
	PORT_BIT( 0x80, IP_ACTIVE_LOW, IPT_UNUSED )

	PORT_START("IN0-2")
	PORT_BIT( 0x01, IP_ACTIVE_LOW, IPT_POKER_HOLD1 )  PORT_NAME("Discard 1")
	PORT_BIT( 0x02, IP_ACTIVE_LOW, IPT_POKER_HOLD2 )  PORT_NAME("Discard 2")
	PORT_BIT( 0x04, IP_ACTIVE_LOW, IPT_POKER_HOLD3 )  PORT_NAME("Discard 3")
	PORT_BIT( 0x08, IP_ACTIVE_LOW, IPT_POKER_HOLD4 )  PORT_NAME("Discard 4")
	PORT_BIT( 0x10, IP_ACTIVE_LOW, IPT_POKER_HOLD5 )  PORT_NAME("Discard 5")
	PORT_BIT( 0x20, IP_ACTIVE_LOW, IPT_GAMBLE_LOW )   PORT_NAME("Small")
	PORT_BIT( 0x40, IP_ACTIVE_LOW, IPT_UNUSED )
	PORT_BIT( 0x80, IP_ACTIVE_LOW, IPT_UNUSED )

	PORT_START("IN0-3")
	PORT_BIT( 0x01, IP_ACTIVE_LOW, IPT_UNUSED )
	PORT_BIT( 0x02, IP_ACTIVE_LOW, IPT_GAMBLE_BET )
	PORT_BIT( 0x04, IP_ACTIVE_LOW, IPT_GAMBLE_TAKE )
	PORT_BIT( 0x08, IP_ACTIVE_LOW, IPT_GAMBLE_HIGH )  PORT_NAME("Big")
	PORT_BIT( 0x10, IP_ACTIVE_LOW, IPT_UNUSED )
	PORT_BIT( 0x20, IP_ACTIVE_LOW, IPT_UNUSED )
	PORT_BIT( 0x40, IP_ACTIVE_LOW, IPT_UNUSED )
	PORT_BIT( 0x80, IP_ACTIVE_LOW, IPT_UNUSED )

/*  SW1-5 should be wired to PIA0 portA, bit 6.
    SW1-6 should be wired to H-POL.
    SW1-7 should be wired to V-POL.
*/
	PORT_START("SW1")    // settings (PIA1), SW2 in schematics
	PORT_BIT( 0x01, IP_ACTIVE_LOW, IPT_UNKNOWN )        // L6
	PORT_BIT( 0x02, IP_ACTIVE_LOW, IPT_UNKNOWN )        // L7
	PORT_BIT( 0x04, IP_ACTIVE_LOW, IPT_UNKNOWN )        // L8
	PORT_BIT( 0x08, IP_ACTIVE_LOW, IPT_UNKNOWN )        // L9
	PORT_DIPNAME( 0x10, 0x10, DEF_STR( Unknown ) )  PORT_DIPLOCATION("SW2:1")
	PORT_DIPSETTING(    0x10, DEF_STR( Off ) )
	PORT_DIPSETTING(    0x00, DEF_STR( On ) )
	PORT_DIPNAME( 0x20, 0x20, DEF_STR( Unknown ) )  PORT_DIPLOCATION("SW2:2")
	PORT_DIPSETTING(    0x20, DEF_STR( Off ) )
	PORT_DIPSETTING(    0x00, DEF_STR( On ) )
	PORT_DIPNAME( 0xC0, 0x80, "Maximum Bet")        PORT_DIPLOCATION("SW2:3,4")
	PORT_DIPSETTING(    0x00, "5" )
	PORT_DIPSETTING(    0x40, "10" )
	PORT_DIPSETTING(    0x80, "40" )
	PORT_DIPSETTING(    0xC0, "80" )

	PORT_START("SW2")    // baud (serial 6850-4024), SW1 in schematics
	PORT_DIPNAME( 0x3f, 0x08, "Baud Rate" )         PORT_DIPLOCATION("SW1:1,2,3,4,5,6")
	PORT_DIPSETTING(    0x01, "300" )
	PORT_DIPSETTING(    0x02, "600" )
	PORT_DIPSETTING(    0x04, "1200" )
	PORT_DIPSETTING(    0x08, "2400" )
	PORT_DIPSETTING(    0x10, "4800" )
	PORT_DIPSETTING(    0x20, "9600" )
	PORT_DIPNAME( 0x40, 0x40, DEF_STR( Unused ) )   PORT_DIPLOCATION("SW1:7")
	PORT_DIPSETTING(    0x40, DEF_STR( Off ) )
	PORT_DIPSETTING(    0x00, DEF_STR( On ) )
	PORT_DIPNAME( 0x80, 0x80, DEF_STR( Unused ) )   PORT_DIPLOCATION("SW1:8")
	PORT_DIPSETTING(    0x80, DEF_STR( Off ) )
	PORT_DIPSETTING(    0x00, DEF_STR( On ) )

	PORT_START("SW3")    // unknown (ay8912), SW3 in schematics
	PORT_DIPNAME( 0x01, 0x01, DEF_STR( Unknown ) )  PORT_DIPLOCATION("SW3:1")
	PORT_DIPSETTING(    0x01, DEF_STR( Off ) )
	PORT_DIPSETTING(    0x00, DEF_STR( On ) )
	PORT_DIPNAME( 0x02, 0x02, DEF_STR( Unknown ) )  PORT_DIPLOCATION("SW3:2")
	PORT_DIPSETTING(    0x02, DEF_STR( Off ) )
	PORT_DIPSETTING(    0x00, DEF_STR( On ) )
	PORT_DIPNAME( 0x04, 0x04, DEF_STR( Unknown ) )  PORT_DIPLOCATION("SW3:3")
	PORT_DIPSETTING(    0x04, DEF_STR( Off ) )
	PORT_DIPSETTING(    0x00, DEF_STR( On ) )
	PORT_DIPNAME( 0x08, 0x08, DEF_STR( Unknown ) )  PORT_DIPLOCATION("SW3:4")
	PORT_DIPSETTING(    0x08, DEF_STR( Off ) )
	PORT_DIPSETTING(    0x00, DEF_STR( On ) )
	PORT_DIPNAME( 0x10, 0x10, DEF_STR( Unknown ) )  PORT_DIPLOCATION("SW3:5")
	PORT_DIPSETTING(    0x10, DEF_STR( Off ) )
	PORT_DIPSETTING(    0x00, DEF_STR( On ) )
	PORT_DIPNAME( 0x20, 0x20, DEF_STR( Unknown ) )  PORT_DIPLOCATION("SW3:6")
	PORT_DIPSETTING(    0x20, DEF_STR( Off ) )
	PORT_DIPSETTING(    0x00, DEF_STR( On ) )
	PORT_DIPNAME( 0x40, 0x40, DEF_STR( Unknown ) )  PORT_DIPLOCATION("SW3:7")
	PORT_DIPSETTING(    0x40, DEF_STR( Off ) )
	PORT_DIPSETTING(    0x00, DEF_STR( On ) )
	PORT_DIPNAME( 0x80, 0x80, DEF_STR( Unknown ) )  PORT_DIPLOCATION("SW3:8")
	PORT_DIPSETTING(    0x80, DEF_STR( Off ) )
	PORT_DIPSETTING(    0x00, DEF_STR( On ) )

	PORT_START("FRQ")    // settings (PIA0)
	PORT_DIPNAME( 0x01, 0x01, DEF_STR( Unknown ) )
	PORT_DIPSETTING(    0x01, DEF_STR( Off ) )
	PORT_DIPSETTING(    0x00, DEF_STR( On ) )
	PORT_DIPNAME( 0x02, 0x02, DEF_STR( Unknown ) )
	PORT_DIPSETTING(    0x02, DEF_STR( Off ) )
	PORT_DIPSETTING(    0x00, DEF_STR( On ) )
	PORT_DIPNAME( 0x04, 0x04, DEF_STR( Unknown ) )
	PORT_DIPSETTING(    0x04, DEF_STR( Off ) )
	PORT_DIPSETTING(    0x00, DEF_STR( On ) )
	PORT_DIPNAME( 0x08, 0x08, DEF_STR( Unknown ) )
	PORT_DIPSETTING(    0x08, DEF_STR( Off ) )
	PORT_DIPSETTING(    0x00, DEF_STR( On ) )
	PORT_DIPNAME( 0x10, 0x10, DEF_STR( Unknown ) )
	PORT_DIPSETTING(    0x10, DEF_STR( Off ) )
	PORT_DIPSETTING(    0x00, DEF_STR( On ) )
	PORT_DIPNAME( 0x20, 0x20, DEF_STR( Unknown ) )
	PORT_DIPSETTING(    0x20, DEF_STR( Off ) )
	PORT_DIPSETTING(    0x00, DEF_STR( On ) )
	PORT_DIPNAME( 0x40, 0x40, DEF_STR( Unknown ) )
	PORT_DIPSETTING(    0x40, DEF_STR( Off ) )
	PORT_DIPSETTING(    0x00, DEF_STR( On ) )
	PORT_DIPNAME( 0x80, 0x80, "Frequency" )         PORT_DIPLOCATION("FRQ:1")
	PORT_DIPSETTING(    0x80, "60Hz." )
	PORT_DIPSETTING(    0x00, "50Hz." )

//  RGB analogic pots (defaults are in %)

	PORT_START("POT1_RED")
	PORT_ADJUSTER( 0, "RED Preset" )

	PORT_START("POT2_GREEN")
	PORT_ADJUSTER( 0, "GREEN Preset" )

	PORT_START("POT3_BLUE")
	PORT_ADJUSTER( 75, "BLUE Preset" )

INPUT_PORTS_END


static INPUT_PORTS_START( comg076 )
	PORT_START("IN0-0")
	PORT_BIT( 0x01, IP_ACTIVE_LOW, IPT_COIN1 )        PORT_IMPULSE(2)  // credits
	PORT_BIT( 0x02, IP_ACTIVE_LOW, IPT_UNKNOWN )
	PORT_BIT( 0x04, IP_ACTIVE_LOW, IPT_GAMBLE_D_UP )
	PORT_BIT( 0x08, IP_ACTIVE_LOW, IPT_GAMBLE_DEAL )  PORT_NAME("Deal / Draw")
	PORT_BIT( 0x10, IP_ACTIVE_LOW, IPT_POKER_CANCEL ) PORT_NAME("Cancel Discards")
	PORT_BIT( 0x20, IP_ACTIVE_LOW, IPT_UNKNOWN )
	PORT_BIT( 0x40, IP_ACTIVE_LOW, IPT_UNUSED )
	PORT_BIT( 0x80, IP_ACTIVE_LOW, IPT_UNUSED )

	PORT_START("IN0-1")
	PORT_BIT( 0x01, IP_ACTIVE_LOW, IPT_COIN2 )        PORT_IMPULSE(2)
	PORT_BIT( 0x02, IP_ACTIVE_LOW, IPT_UNKNOWN )
	PORT_BIT( 0x04, IP_ACTIVE_LOW, IPT_UNKNOWN )
	PORT_BIT( 0x08, IP_ACTIVE_LOW, IPT_UNKNOWN )
	PORT_BIT( 0x10, IP_ACTIVE_LOW, IPT_UNKNOWN )
	PORT_BIT( 0x20, IP_ACTIVE_LOW, IPT_SERVICE )      PORT_NAME("Test Mode")
	PORT_BIT( 0x40, IP_ACTIVE_LOW, IPT_UNUSED )
	PORT_BIT( 0x80, IP_ACTIVE_LOW, IPT_UNUSED )

	PORT_START("IN0-2")
	PORT_BIT( 0x01, IP_ACTIVE_LOW, IPT_POKER_HOLD1 )  PORT_NAME("Discard 1")
	PORT_BIT( 0x02, IP_ACTIVE_LOW, IPT_POKER_HOLD2 )  PORT_NAME("Discard 2")
	PORT_BIT( 0x04, IP_ACTIVE_LOW, IPT_POKER_HOLD3 )  PORT_NAME("Discard 3")
	PORT_BIT( 0x08, IP_ACTIVE_LOW, IPT_POKER_HOLD4 )  PORT_NAME("Discard 4")
	PORT_BIT( 0x10, IP_ACTIVE_LOW, IPT_POKER_HOLD5 )  PORT_NAME("Discard 5")
	PORT_BIT( 0x20, IP_ACTIVE_LOW, IPT_UNKNOWN )
	PORT_BIT( 0x40, IP_ACTIVE_LOW, IPT_UNUSED )
	PORT_BIT( 0x80, IP_ACTIVE_LOW, IPT_UNUSED )

	PORT_START("IN0-3")
	PORT_BIT( 0x01, IP_ACTIVE_LOW, IPT_SERVICE )      PORT_NAME("Clear Credits") PORT_CODE(KEYCODE_8)
	PORT_BIT( 0x02, IP_ACTIVE_LOW, IPT_GAMBLE_BET )
	PORT_BIT( 0x04, IP_ACTIVE_LOW, IPT_GAMBLE_TAKE )
	PORT_BIT( 0x08, IP_ACTIVE_LOW, IPT_GAMBLE_HIGH )  PORT_NAME("Big")
	PORT_BIT( 0x10, IP_ACTIVE_LOW, IPT_GAMBLE_LOW )   PORT_NAME("Small")
	PORT_BIT( 0x40, IP_ACTIVE_LOW, IPT_UNUSED )
	PORT_BIT( 0x80, IP_ACTIVE_LOW, IPT_UNUSED )

/*  SW1-5 should be wired to PIA0 portA, bit 6.
    SW1-6 should be wired to H-POL.
    SW1-7 should be wired to V-POL.
*/
	PORT_START("SW1")    // settings (PIA1), SW2 in schematics
	PORT_BIT( 0x01, IP_ACTIVE_LOW, IPT_UNKNOWN )        // L6
	PORT_BIT( 0x02, IP_ACTIVE_LOW, IPT_UNKNOWN )        // L7
	PORT_BIT( 0x04, IP_ACTIVE_LOW, IPT_UNKNOWN )        // L8
	PORT_BIT( 0x08, IP_ACTIVE_LOW, IPT_UNKNOWN )        // L9
	PORT_DIPNAME( 0x30, 0x00, "Minimum Winning Hand") PORT_DIPLOCATION("SW2:1,2")
	PORT_DIPSETTING(    0x00, "Jacks or Better" )
	PORT_DIPSETTING(    0x20, "Queens or Better" )
	PORT_DIPSETTING(    0x30, "Kings or Better" )
	PORT_DIPSETTING(    0x10, "Pair of Aces" )
	PORT_DIPNAME( 0xC0, 0x80, "Maximum Bet")        PORT_DIPLOCATION("SW2:3,4")
	PORT_DIPSETTING(    0x00, "1" )
	PORT_DIPSETTING(    0x80, "10" )
	PORT_DIPSETTING(    0xC0, "20" )
	PORT_DIPSETTING(    0x40, "50" )

	PORT_START("SW2")    // baud (serial 6850-4024), SW1 in schematics
	PORT_DIPNAME( 0x3f, 0x08, "Baud Rate" )         PORT_DIPLOCATION("SW1:1,2,3,4,5,6")
	PORT_DIPSETTING(    0x01, "300" )
	PORT_DIPSETTING(    0x02, "600" )
	PORT_DIPSETTING(    0x04, "1200" )
	PORT_DIPSETTING(    0x08, "2400" )
	PORT_DIPSETTING(    0x10, "4800" )
	PORT_DIPSETTING(    0x20, "9600" )
	PORT_DIPNAME( 0x40, 0x40, DEF_STR( Unused ) )   PORT_DIPLOCATION("SW1:7")
	PORT_DIPSETTING(    0x40, DEF_STR( Off ) )
	PORT_DIPSETTING(    0x00, DEF_STR( On ) )
	PORT_DIPNAME( 0x80, 0x80, DEF_STR( Unused ) )   PORT_DIPLOCATION("SW1:8")
	PORT_DIPSETTING(    0x80, DEF_STR( Off ) )
	PORT_DIPSETTING(    0x00, DEF_STR( On ) )

	PORT_START("SW3")    // unknown (ay8912), SW3 in schematics
	PORT_DIPNAME( 0x01, 0x01, DEF_STR( Unknown ) )  PORT_DIPLOCATION("SW3:1")
	PORT_DIPSETTING(    0x01, DEF_STR( Off ) )
	PORT_DIPSETTING(    0x00, DEF_STR( On ) )
	PORT_DIPNAME( 0x02, 0x02, DEF_STR( Unknown ) )  PORT_DIPLOCATION("SW3:2")
	PORT_DIPSETTING(    0x02, DEF_STR( Off ) )
	PORT_DIPSETTING(    0x00, DEF_STR( On ) )
	PORT_DIPNAME( 0x04, 0x04, DEF_STR( Unknown ) )  PORT_DIPLOCATION("SW3:3")
	PORT_DIPSETTING(    0x04, DEF_STR( Off ) )
	PORT_DIPSETTING(    0x00, DEF_STR( On ) )
	PORT_DIPNAME( 0x08, 0x08, DEF_STR( Unknown ) )  PORT_DIPLOCATION("SW3:4")
	PORT_DIPSETTING(    0x08, DEF_STR( Off ) )
	PORT_DIPSETTING(    0x00, DEF_STR( On ) )
	PORT_DIPNAME( 0x10, 0x10, DEF_STR( Unknown ) )  PORT_DIPLOCATION("SW3:5")
	PORT_DIPSETTING(    0x10, DEF_STR( Off ) )
	PORT_DIPSETTING(    0x00, DEF_STR( On ) )
	PORT_DIPNAME( 0x20, 0x20, DEF_STR( Unknown ) )  PORT_DIPLOCATION("SW3:6")
	PORT_DIPSETTING(    0x20, DEF_STR( Off ) )
	PORT_DIPSETTING(    0x00, DEF_STR( On ) )
	PORT_DIPNAME( 0x40, 0x40, DEF_STR( Unknown ) )  PORT_DIPLOCATION("SW3:7")
	PORT_DIPSETTING(    0x40, DEF_STR( Off ) )
	PORT_DIPSETTING(    0x00, DEF_STR( On ) )
	PORT_DIPNAME( 0x80, 0x80, DEF_STR( Unknown ) )  PORT_DIPLOCATION("SW3:8")
	PORT_DIPSETTING(    0x80, DEF_STR( Off ) )
	PORT_DIPSETTING(    0x00, DEF_STR( On ) )

	PORT_START("FRQ")    // settings (PIA0)
	PORT_DIPNAME( 0x01, 0x01, DEF_STR( Unknown ) )
	PORT_DIPSETTING(    0x01, DEF_STR( Off ) )
	PORT_DIPSETTING(    0x00, DEF_STR( On ) )
	PORT_DIPNAME( 0x02, 0x02, DEF_STR( Unknown ) )
	PORT_DIPSETTING(    0x02, DEF_STR( Off ) )
	PORT_DIPSETTING(    0x00, DEF_STR( On ) )
	PORT_DIPNAME( 0x04, 0x04, DEF_STR( Unknown ) )
	PORT_DIPSETTING(    0x04, DEF_STR( Off ) )
	PORT_DIPSETTING(    0x00, DEF_STR( On ) )
	PORT_DIPNAME( 0x08, 0x08, DEF_STR( Unknown ) )
	PORT_DIPSETTING(    0x08, DEF_STR( Off ) )
	PORT_DIPSETTING(    0x00, DEF_STR( On ) )
	PORT_DIPNAME( 0x10, 0x10, DEF_STR( Unknown ) )
	PORT_DIPSETTING(    0x10, DEF_STR( Off ) )
	PORT_DIPSETTING(    0x00, DEF_STR( On ) )
	PORT_DIPNAME( 0x20, 0x20, DEF_STR( Unknown ) )
	PORT_DIPSETTING(    0x20, DEF_STR( Off ) )
	PORT_DIPSETTING(    0x00, DEF_STR( On ) )
	PORT_DIPNAME( 0x40, 0x40, DEF_STR( Unknown ) )
	PORT_DIPSETTING(    0x40, DEF_STR( Off ) )
	PORT_DIPSETTING(    0x00, DEF_STR( On ) )
	PORT_DIPNAME( 0x80, 0x80, "Frequency" )         PORT_DIPLOCATION("FRQ:1")
	PORT_DIPSETTING(    0x80, "60Hz." )
	PORT_DIPSETTING(    0x00, "50Hz." )

//  RGB analogic pots (defaults are in %)

	PORT_START("POT1_RED")
	PORT_ADJUSTER( 0, "RED Preset" )

	PORT_START("POT2_GREEN")
	PORT_ADJUSTER( 0, "GREEN Preset" )

	PORT_START("POT3_BLUE")
	PORT_ADJUSTER( 75, "BLUE Preset" )

INPUT_PORTS_END


static INPUT_PORTS_START( biggame )
	PORT_START("IN0-0")
	PORT_BIT( 0x01, IP_ACTIVE_LOW, IPT_COIN1 )   PORT_IMPULSE(2)  // 5 credits by coin.
	PORT_BIT( 0x02, IP_ACTIVE_LOW, IPT_UNKNOWN )
	PORT_BIT( 0x04, IP_ACTIVE_LOW, IPT_UNKNOWN )
	PORT_BIT( 0x08, IP_ACTIVE_LOW, IPT_UNKNOWN )
	PORT_BIT( 0x10, IP_ACTIVE_LOW, IPT_UNKNOWN )
	PORT_BIT( 0x20, IP_ACTIVE_LOW, IPT_UNKNOWN )
	PORT_BIT( 0x40, IP_ACTIVE_LOW, IPT_UNUSED )  // connected to SW2-5
	PORT_BIT( 0x80, IP_ACTIVE_LOW, IPT_UNUSED )

	PORT_START("IN0-1")
	PORT_BIT( 0x01, IP_ACTIVE_LOW, IPT_COIN2 )   PORT_IMPULSE(2)  // 10 credits by coin.
	PORT_BIT( 0x02, IP_ACTIVE_LOW, IPT_UNKNOWN )
	PORT_BIT( 0x04, IP_ACTIVE_LOW, IPT_UNKNOWN )
	PORT_BIT( 0x08, IP_ACTIVE_LOW, IPT_UNKNOWN )
	PORT_BIT( 0x10, IP_ACTIVE_LOW, IPT_UNKNOWN )
	PORT_BIT( 0x20, IP_ACTIVE_LOW, IPT_SERVICE ) PORT_NAME("Test Mode")
	PORT_BIT( 0x40, IP_ACTIVE_LOW, IPT_UNUSED )  // connected to SW2-5
	PORT_BIT( 0x80, IP_ACTIVE_LOW, IPT_UNUSED )

	PORT_START("IN0-2")
	PORT_BIT( 0x01, IP_ACTIVE_LOW, IPT_GAMBLE_BET ) PORT_NAME("Play/Bet")
	PORT_BIT( 0x02, IP_ACTIVE_LOW, IPT_START )      PORT_NAME("Start")
	PORT_BIT( 0x04, IP_ACTIVE_LOW, IPT_OTHER )      PORT_NAME("Select 1")  PORT_CODE(KEYCODE_Z)
	PORT_BIT( 0x08, IP_ACTIVE_LOW, IPT_OTHER )      PORT_NAME("Select 2")  PORT_CODE(KEYCODE_X)
	PORT_BIT( 0x10, IP_ACTIVE_LOW, IPT_OTHER )      PORT_NAME("Select 3")  PORT_CODE(KEYCODE_C)
	PORT_BIT( 0x20, IP_ACTIVE_LOW, IPT_UNKNOWN )
	PORT_BIT( 0x40, IP_ACTIVE_LOW, IPT_UNUSED )  // connected to SW2-5
	PORT_BIT( 0x80, IP_ACTIVE_LOW, IPT_UNUSED )

	PORT_START("IN0-3")
	PORT_BIT( 0x01, IP_ACTIVE_LOW, IPT_SERVICE ) PORT_NAME("Clear Credits") PORT_CODE(KEYCODE_8)
	PORT_BIT( 0x02, IP_ACTIVE_LOW, IPT_UNKNOWN )
	PORT_BIT( 0x04, IP_ACTIVE_LOW, IPT_UNKNOWN )
	PORT_BIT( 0x08, IP_ACTIVE_LOW, IPT_UNKNOWN )
	PORT_BIT( 0x10, IP_ACTIVE_LOW, IPT_UNKNOWN )
	PORT_BIT( 0x20, IP_ACTIVE_LOW, IPT_UNKNOWN )
	PORT_BIT( 0x40, IP_ACTIVE_LOW, IPT_UNUSED )  // connected to SW2-5
	PORT_BIT( 0x80, IP_ACTIVE_LOW, IPT_UNUSED )

/*  SW1-5 should be wired to PIA0 portA, bit 6.
    SW1-6 should be wired to H-POL.
    SW1-7 should be wired to V-POL.
*/
	PORT_START("SW1")    // settings (PIA1), SW2 in schematics
	PORT_BIT( 0x01, IP_ACTIVE_LOW, IPT_UNKNOWN )        // L6
	PORT_BIT( 0x02, IP_ACTIVE_LOW, IPT_UNKNOWN )        // L7
	PORT_BIT( 0x04, IP_ACTIVE_LOW, IPT_UNKNOWN )        // L8
	PORT_BIT( 0x08, IP_ACTIVE_LOW, IPT_UNKNOWN )        // L9
	PORT_DIPNAME( 0x10, 0x10, DEF_STR( Unknown ) )  PORT_DIPLOCATION("SW2:1")
	PORT_DIPSETTING(    0x10, DEF_STR( Off ) )
	PORT_DIPSETTING(    0x00, DEF_STR( On ) )
	PORT_DIPNAME( 0x20, 0x20, DEF_STR( Unknown ) )  PORT_DIPLOCATION("SW2:2")
	PORT_DIPSETTING(    0x20, DEF_STR( Off ) )
	PORT_DIPSETTING(    0x00, DEF_STR( On ) )
	PORT_DIPNAME( 0x40, 0x40, DEF_STR( Unknown ) )  PORT_DIPLOCATION("SW2:3")
	PORT_DIPSETTING(    0x40, DEF_STR( Off ) )
	PORT_DIPSETTING(    0x00, DEF_STR( On ) )
	PORT_DIPNAME( 0x80, 0x80, DEF_STR( Coinage ) )  PORT_DIPLOCATION("SW2:4")
	PORT_DIPSETTING(    0x00, "Coin A: 1; Coin B: 10" )
	PORT_DIPSETTING(    0x80, "Coin A: 5; Coin B: 10" )

	PORT_START("SW2")   // baud (serial 6850-4024), SW1 in schematics...
	PORT_DIPNAME( 0x3f, 0x08, "Baud Rate" )         PORT_DIPLOCATION("SW1:1,2,3,4,5,6")
	PORT_DIPSETTING(    0x01, "300" )
	PORT_DIPSETTING(    0x02, "600" )
	PORT_DIPSETTING(    0x04, "1200" )
	PORT_DIPSETTING(    0x08, "2400" )
	PORT_DIPSETTING(    0x10, "4800" )
	PORT_DIPSETTING(    0x20, "9600" )
	PORT_DIPNAME( 0x40, 0x40, DEF_STR( Unused ) )   PORT_DIPLOCATION("SW1:7")
	PORT_DIPSETTING(    0x40, DEF_STR( Off ) )
	PORT_DIPSETTING(    0x00, DEF_STR( On ) )
	PORT_DIPNAME( 0x80, 0x80, DEF_STR( Unused ) )   PORT_DIPLOCATION("SW1:8")
	PORT_DIPSETTING(    0x80, DEF_STR( Off ) )
	PORT_DIPSETTING(    0x00, DEF_STR( On ) )

	PORT_START("SW3")   // unknown (ay8912), SW3 in schematics
	PORT_DIPNAME( 0x01, 0x01, DEF_STR( Unknown ) )  PORT_DIPLOCATION("SW3:1")
	PORT_DIPSETTING(    0x01, DEF_STR( Off ) )
	PORT_DIPSETTING(    0x00, DEF_STR( On ) )
	PORT_DIPNAME( 0x02, 0x02, DEF_STR( Unknown ) )  PORT_DIPLOCATION("SW3:2")
	PORT_DIPSETTING(    0x02, DEF_STR( Off ) )
	PORT_DIPSETTING(    0x00, DEF_STR( On ) )
	PORT_DIPNAME( 0x04, 0x04, DEF_STR( Unknown ) )  PORT_DIPLOCATION("SW3:3")
	PORT_DIPSETTING(    0x04, DEF_STR( Off ) )
	PORT_DIPSETTING(    0x00, DEF_STR( On ) )
	PORT_DIPNAME( 0x08, 0x08, DEF_STR( Unknown ) )  PORT_DIPLOCATION("SW3:4")
	PORT_DIPSETTING(    0x08, DEF_STR( Off ) )
	PORT_DIPSETTING(    0x00, DEF_STR( On ) )
	PORT_DIPNAME( 0x10, 0x10, DEF_STR( Unknown ) )  PORT_DIPLOCATION("SW3:5")
	PORT_DIPSETTING(    0x10, DEF_STR( Off ) )
	PORT_DIPSETTING(    0x00, DEF_STR( On ) )
	PORT_DIPNAME( 0x20, 0x20, DEF_STR( Unknown ) )  PORT_DIPLOCATION("SW3:6")
	PORT_DIPSETTING(    0x20, DEF_STR( Off ) )
	PORT_DIPSETTING(    0x00, DEF_STR( On ) )
	PORT_DIPNAME( 0x40, 0x40, DEF_STR( Unknown ) )  PORT_DIPLOCATION("SW3:7")
	PORT_DIPSETTING(    0x40, DEF_STR( Off ) )
	PORT_DIPSETTING(    0x00, DEF_STR( On ) )
	PORT_DIPNAME( 0x80, 0x80, DEF_STR( Unknown ) )  PORT_DIPLOCATION("SW3:8")
	PORT_DIPSETTING(    0x80, DEF_STR( Off ) )
	PORT_DIPSETTING(    0x00, DEF_STR( On ) )

	PORT_START("FRQ")   // settings (PIA0)
	PORT_DIPNAME( 0x01, 0x01, DEF_STR( Unknown ) )
	PORT_DIPSETTING(    0x01, DEF_STR( Off ) )
	PORT_DIPSETTING(    0x00, DEF_STR( On ) )
	PORT_DIPNAME( 0x02, 0x02, DEF_STR( Unknown ) )
	PORT_DIPSETTING(    0x02, DEF_STR( Off ) )
	PORT_DIPSETTING(    0x00, DEF_STR( On ) )
	PORT_DIPNAME( 0x04, 0x04, DEF_STR( Unknown ) )
	PORT_DIPSETTING(    0x04, DEF_STR( Off ) )
	PORT_DIPSETTING(    0x00, DEF_STR( On ) )
	PORT_DIPNAME( 0x08, 0x08, DEF_STR( Unknown ) )
	PORT_DIPSETTING(    0x08, DEF_STR( Off ) )
	PORT_DIPSETTING(    0x00, DEF_STR( On ) )
	PORT_DIPNAME( 0x10, 0x10, DEF_STR( Unknown ) )
	PORT_DIPSETTING(    0x10, DEF_STR( Off ) )
	PORT_DIPSETTING(    0x00, DEF_STR( On ) )
	PORT_DIPNAME( 0x20, 0x20, DEF_STR( Unknown ) )
	PORT_DIPSETTING(    0x20, DEF_STR( Off ) )
	PORT_DIPSETTING(    0x00, DEF_STR( On ) )
	PORT_DIPNAME( 0x40, 0x40, DEF_STR( Unknown ) )
	PORT_DIPSETTING(    0x40, DEF_STR( Off ) )
	PORT_DIPSETTING(    0x00, DEF_STR( On ) )
	PORT_DIPNAME( 0x80, 0x80, "Frequency" )         PORT_DIPLOCATION("FRQ:1")
	PORT_DIPSETTING(    0x80, "60Hz." )
	PORT_DIPSETTING(    0x00, "50Hz." )

//  RGB analogic pots (defaults are in %)

	PORT_START("POT1_RED")
	PORT_ADJUSTER( 0, "RED Preset" )

	PORT_START("POT2_GREEN")
	PORT_ADJUSTER( 0, "GREEN Preset" )

	PORT_START("POT3_BLUE")
	PORT_ADJUSTER( 50, "BLUE Preset" )

INPUT_PORTS_END


static INPUT_PORTS_START( nudgensw )    // nudge bingo
	PORT_START("IN0-0")
	PORT_BIT( 0x01, IP_ACTIVE_LOW, IPT_OTHER ) PORT_NAME("Nudge 1 Up") PORT_CODE(KEYCODE_A)
	PORT_BIT( 0x02, IP_ACTIVE_LOW, IPT_OTHER ) PORT_NAME("Nudge 2 Up") PORT_CODE(KEYCODE_S)
	PORT_BIT( 0x04, IP_ACTIVE_LOW, IPT_OTHER ) PORT_NAME("Nudge 3 Up") PORT_CODE(KEYCODE_D)
	PORT_BIT( 0x08, IP_ACTIVE_LOW, IPT_OTHER ) PORT_NAME("Nudge 4 Up") PORT_CODE(KEYCODE_F)
	PORT_BIT( 0x10, IP_ACTIVE_LOW, IPT_OTHER ) PORT_NAME("Nudge 5 Up") PORT_CODE(KEYCODE_G)
	PORT_BIT( 0x20, IP_ACTIVE_LOW, IPT_UNKNOWN )
	PORT_BIT( 0x40, IP_ACTIVE_LOW, IPT_UNUSED )  // connected to SW2-5
	PORT_BIT( 0x80, IP_ACTIVE_LOW, IPT_UNUSED )

	PORT_START("IN0-1")
	PORT_BIT( 0x01, IP_ACTIVE_LOW, IPT_UNKNOWN )
	PORT_BIT( 0x02, IP_ACTIVE_LOW, IPT_COIN1 )   PORT_NAME("Replay / Credits")  PORT_IMPULSE(2)
	PORT_BIT( 0x04, IP_ACTIVE_LOW, IPT_UNKNOWN )
	PORT_BIT( 0x08, IP_ACTIVE_LOW, IPT_UNKNOWN )
	PORT_BIT( 0x10, IP_ACTIVE_LOW, IPT_UNKNOWN )
	PORT_BIT( 0x20, IP_ACTIVE_LOW, IPT_SERVICE ) PORT_NAME("Test / Diagnostics")
	PORT_BIT( 0x40, IP_ACTIVE_LOW, IPT_UNUSED )  // connected to SW2-5
	PORT_BIT( 0x80, IP_ACTIVE_LOW, IPT_UNUSED )

	PORT_START("IN0-2")
	PORT_BIT( 0x01, IP_ACTIVE_LOW, IPT_OTHER ) PORT_NAME("Nudge 1 Down") PORT_CODE(KEYCODE_Z)
	PORT_BIT( 0x02, IP_ACTIVE_LOW, IPT_OTHER ) PORT_NAME("Nudge 2 Down") PORT_CODE(KEYCODE_X)
	PORT_BIT( 0x04, IP_ACTIVE_LOW, IPT_OTHER ) PORT_NAME("Nudge 3 Down") PORT_CODE(KEYCODE_C)
	PORT_BIT( 0x08, IP_ACTIVE_LOW, IPT_OTHER ) PORT_NAME("Nudge 4 Down") PORT_CODE(KEYCODE_V)
	PORT_BIT( 0x10, IP_ACTIVE_LOW, IPT_OTHER ) PORT_NAME("Nudge 5 Down") PORT_CODE(KEYCODE_B)
	PORT_BIT( 0x20, IP_ACTIVE_LOW, IPT_UNKNOWN )
	PORT_BIT( 0x40, IP_ACTIVE_LOW, IPT_UNUSED )  // connected to SW2-5
	PORT_BIT( 0x80, IP_ACTIVE_LOW, IPT_UNUSED )

	PORT_START("IN0-3")
	PORT_BIT( 0x01, IP_ACTIVE_LOW, IPT_SERVICE )    PORT_NAME("Clear Credits") PORT_CODE(KEYCODE_8)
	PORT_BIT( 0x02, IP_ACTIVE_LOW, IPT_GAMBLE_BET ) PORT_NAME("Play (Bet)")
	PORT_BIT( 0x04, IP_ACTIVE_LOW, IPT_START )
	PORT_BIT( 0x08, IP_ACTIVE_LOW, IPT_UNKNOWN )
	PORT_BIT( 0x10, IP_ACTIVE_LOW, IPT_UNKNOWN )
	PORT_BIT( 0x20, IP_ACTIVE_LOW, IPT_UNKNOWN )
	PORT_BIT( 0x40, IP_ACTIVE_LOW, IPT_UNUSED )  // connected to SW2-5
	PORT_BIT( 0x80, IP_ACTIVE_LOW, IPT_UNUSED )

/*  SW1-5 should be wired to PIA0 portA, bit 6.
    SW1-6 should be wired to H-POL.
    SW1-7 should be wired to V-POL.
*/
	PORT_START("SW1")    // settings (PIA1), SW2 in schematics
	PORT_BIT( 0x01, IP_ACTIVE_LOW, IPT_UNKNOWN )        // L6
	PORT_BIT( 0x02, IP_ACTIVE_LOW, IPT_UNKNOWN )        // L7
	PORT_BIT( 0x04, IP_ACTIVE_LOW, IPT_UNKNOWN )        // L8
	PORT_BIT( 0x08, IP_ACTIVE_LOW, IPT_UNKNOWN )        // L9
	PORT_DIPNAME( 0x10, 0x10, DEF_STR( Unknown ) )  PORT_DIPLOCATION("SW2:1")
	PORT_DIPSETTING(    0x10, DEF_STR( Off ) )
	PORT_DIPSETTING(    0x00, DEF_STR( On ) )
	PORT_DIPNAME( 0x20, 0x20, DEF_STR( Unknown ) )  PORT_DIPLOCATION("SW2:2")
	PORT_DIPSETTING(    0x20, DEF_STR( Off ) )
	PORT_DIPSETTING(    0x00, DEF_STR( On ) )
	PORT_DIPNAME( 0x40, 0x40, DEF_STR( Unknown ) )  PORT_DIPLOCATION("SW2:3")
	PORT_DIPSETTING(    0x40, DEF_STR( Off ) )
	PORT_DIPSETTING(    0x00, DEF_STR( On ) )
	PORT_DIPNAME( 0x80, 0x80, DEF_STR( Unknown ) )  PORT_DIPLOCATION("SW2:4")
	PORT_DIPSETTING(    0x80, DEF_STR( Off ) )
	PORT_DIPSETTING(    0x00, DEF_STR( On ) )

	PORT_START("SW2")   // baud (serial 6850-4024), SW1 in schematics...
	PORT_DIPNAME( 0x3f, 0x08, "Baud Rate" )         PORT_DIPLOCATION("SW1:1,2,3,4,5,6")
	PORT_DIPSETTING(    0x01, "300" )
	PORT_DIPSETTING(    0x02, "600" )
	PORT_DIPSETTING(    0x04, "1200" )
	PORT_DIPSETTING(    0x08, "2400" )
	PORT_DIPSETTING(    0x10, "4800" )
	PORT_DIPSETTING(    0x20, "9600" )
	PORT_DIPNAME( 0x40, 0x40, DEF_STR( Unused ) )   PORT_DIPLOCATION("SW1:7")
	PORT_DIPSETTING(    0x40, DEF_STR( Off ) )
	PORT_DIPSETTING(    0x00, DEF_STR( On ) )
	PORT_DIPNAME( 0x80, 0x80, DEF_STR( Unused ) )   PORT_DIPLOCATION("SW1:8")
	PORT_DIPSETTING(    0x80, DEF_STR( Off ) )
	PORT_DIPSETTING(    0x00, DEF_STR( On ) )

	PORT_START("SW3")   // unknown (ay8912), SW3 in schematics
	PORT_DIPNAME( 0x01, 0x01, DEF_STR( Unknown ) )  PORT_DIPLOCATION("SW3:1")
	PORT_DIPSETTING(    0x01, DEF_STR( Off ) )
	PORT_DIPSETTING(    0x00, DEF_STR( On ) )
	PORT_DIPNAME( 0x02, 0x02, DEF_STR( Unknown ) )  PORT_DIPLOCATION("SW3:2")
	PORT_DIPSETTING(    0x02, DEF_STR( Off ) )
	PORT_DIPSETTING(    0x00, DEF_STR( On ) )
	PORT_DIPNAME( 0x04, 0x04, DEF_STR( Unknown ) )  PORT_DIPLOCATION("SW3:3")
	PORT_DIPSETTING(    0x04, DEF_STR( Off ) )
	PORT_DIPSETTING(    0x00, DEF_STR( On ) )
	PORT_DIPNAME( 0x08, 0x08, DEF_STR( Unknown ) )  PORT_DIPLOCATION("SW3:4")
	PORT_DIPSETTING(    0x08, DEF_STR( Off ) )
	PORT_DIPSETTING(    0x00, DEF_STR( On ) )
	PORT_DIPNAME( 0x10, 0x10, DEF_STR( Unknown ) )  PORT_DIPLOCATION("SW3:5")
	PORT_DIPSETTING(    0x10, DEF_STR( Off ) )
	PORT_DIPSETTING(    0x00, DEF_STR( On ) )
	PORT_DIPNAME( 0x20, 0x20, DEF_STR( Unknown ) )  PORT_DIPLOCATION("SW3:6")
	PORT_DIPSETTING(    0x20, DEF_STR( Off ) )
	PORT_DIPSETTING(    0x00, DEF_STR( On ) )
	PORT_DIPNAME( 0x40, 0x40, DEF_STR( Unknown ) )  PORT_DIPLOCATION("SW3:7")
	PORT_DIPSETTING(    0x40, DEF_STR( Off ) )
	PORT_DIPSETTING(    0x00, DEF_STR( On ) )
	PORT_DIPNAME( 0x80, 0x80, DEF_STR( Unknown ) )  PORT_DIPLOCATION("SW3:8")
	PORT_DIPSETTING(    0x80, DEF_STR( Off ) )
	PORT_DIPSETTING(    0x00, DEF_STR( On ) )

	PORT_START("FRQ")   // settings (PIA0)
	PORT_DIPNAME( 0x01, 0x01, DEF_STR( Unknown ) )
	PORT_DIPSETTING(    0x01, DEF_STR( Off ) )
	PORT_DIPSETTING(    0x00, DEF_STR( On ) )
	PORT_DIPNAME( 0x02, 0x02, DEF_STR( Unknown ) )
	PORT_DIPSETTING(    0x02, DEF_STR( Off ) )
	PORT_DIPSETTING(    0x00, DEF_STR( On ) )
	PORT_DIPNAME( 0x04, 0x04, DEF_STR( Unknown ) )
	PORT_DIPSETTING(    0x04, DEF_STR( Off ) )
	PORT_DIPSETTING(    0x00, DEF_STR( On ) )
	PORT_DIPNAME( 0x08, 0x08, DEF_STR( Unknown ) )
	PORT_DIPSETTING(    0x08, DEF_STR( Off ) )
	PORT_DIPSETTING(    0x00, DEF_STR( On ) )
	PORT_DIPNAME( 0x10, 0x10, DEF_STR( Unknown ) )
	PORT_DIPSETTING(    0x10, DEF_STR( Off ) )
	PORT_DIPSETTING(    0x00, DEF_STR( On ) )
	PORT_DIPNAME( 0x20, 0x20, DEF_STR( Unknown ) )
	PORT_DIPSETTING(    0x20, DEF_STR( Off ) )
	PORT_DIPSETTING(    0x00, DEF_STR( On ) )
	PORT_DIPNAME( 0x40, 0x40, DEF_STR( Unknown ) )
	PORT_DIPSETTING(    0x40, DEF_STR( Off ) )
	PORT_DIPSETTING(    0x00, DEF_STR( On ) )
	PORT_DIPNAME( 0x80, 0x80, "Frequency" )         PORT_DIPLOCATION("FRQ:1")
	PORT_DIPSETTING(    0x80, "60Hz." )
	PORT_DIPSETTING(    0x00, "50Hz." )

//  RGB analogic pots (defaults are in %)

	PORT_START("POT1_RED")
	PORT_ADJUSTER( 0, "RED Preset" )

	PORT_START("POT2_GREEN")
	PORT_ADJUSTER( 0, "GREEN Preset" )

	PORT_START("POT3_BLUE")
	PORT_ADJUSTER( 0, "BLUE Preset" )

INPUT_PORTS_END


static INPUT_PORTS_START( nudgesw )

	PORT_INCLUDE( nudgensw )

	PORT_MODIFY("SW1")    // settings (PIA1), SW2 in schematics
	PORT_DIPNAME( 0xc0, 0xc0, "Bet Options" )           PORT_DIPLOCATION("SW2:3,4")
	PORT_DIPSETTING(    0x00, "Play 1" )
	PORT_DIPSETTING(    0x40, "Play 1 to 3" )
	PORT_DIPSETTING(    0x80, "Play 1 to 4" )
	PORT_DIPSETTING(    0xc0, "Play 1 to 8" )
INPUT_PORTS_END


static INPUT_PORTS_START( hotline ) // nudge bingo
	PORT_START("IN0-0")
	PORT_BIT( 0x01, IP_ACTIVE_LOW, IPT_OTHER ) PORT_NAME("Move Up 1") PORT_CODE(KEYCODE_A)
	PORT_BIT( 0x02, IP_ACTIVE_LOW, IPT_OTHER ) PORT_NAME("Move Up 2") PORT_CODE(KEYCODE_S)
	PORT_BIT( 0x04, IP_ACTIVE_LOW, IPT_OTHER ) PORT_NAME("Move Up 3") PORT_CODE(KEYCODE_D)
	PORT_BIT( 0x08, IP_ACTIVE_LOW, IPT_OTHER ) PORT_NAME("Move Up 4") PORT_CODE(KEYCODE_F)
	PORT_BIT( 0x10, IP_ACTIVE_LOW, IPT_OTHER ) PORT_NAME("Move Up 5") PORT_CODE(KEYCODE_G)
	PORT_BIT( 0x20, IP_ACTIVE_LOW, IPT_UNKNOWN )
	PORT_BIT( 0x40, IP_ACTIVE_LOW, IPT_UNUSED )  // connected to SW2-5
	PORT_BIT( 0x80, IP_ACTIVE_LOW, IPT_UNUSED )

	PORT_START("IN0-1")
	PORT_BIT( 0x01, IP_ACTIVE_LOW, IPT_UNKNOWN )
	PORT_BIT( 0x02, IP_ACTIVE_LOW, IPT_COIN1 )   PORT_NAME("Credits")    PORT_IMPULSE(2)
	PORT_BIT( 0x04, IP_ACTIVE_LOW, IPT_SERVICE ) PORT_NAME("Learn")      PORT_CODE(KEYCODE_0)
	PORT_BIT( 0x08, IP_ACTIVE_LOW, IPT_SERVICE ) PORT_NAME("Clear Data") PORT_CODE(KEYCODE_8)
	PORT_BIT( 0x10, IP_ACTIVE_LOW, IPT_SERVICE ) PORT_NAME("Audit")      PORT_CODE(KEYCODE_9)
	PORT_BIT( 0x20, IP_ACTIVE_LOW, IPT_SERVICE ) PORT_NAME("Test Mode")
	PORT_BIT( 0x40, IP_ACTIVE_LOW, IPT_UNUSED )  // connected to SW2-5
	PORT_BIT( 0x80, IP_ACTIVE_LOW, IPT_UNUSED )

	PORT_START("IN0-2")
	PORT_BIT( 0x01, IP_ACTIVE_LOW, IPT_OTHER ) PORT_NAME("Move Down 1") PORT_CODE(KEYCODE_Z)
	PORT_BIT( 0x02, IP_ACTIVE_LOW, IPT_OTHER ) PORT_NAME("Move Down 2") PORT_CODE(KEYCODE_X)
	PORT_BIT( 0x04, IP_ACTIVE_LOW, IPT_OTHER ) PORT_NAME("Move Down 3") PORT_CODE(KEYCODE_C)
	PORT_BIT( 0x08, IP_ACTIVE_LOW, IPT_OTHER ) PORT_NAME("Move Down 4") PORT_CODE(KEYCODE_V)
	PORT_BIT( 0x10, IP_ACTIVE_LOW, IPT_OTHER ) PORT_NAME("Move Down 5") PORT_CODE(KEYCODE_B)
	PORT_BIT( 0x20, IP_ACTIVE_LOW, IPT_UNKNOWN )
	PORT_BIT( 0x40, IP_ACTIVE_LOW, IPT_UNUSED )  // connected to SW2-5
	PORT_BIT( 0x80, IP_ACTIVE_LOW, IPT_UNUSED )

	PORT_START("IN0-3")
	PORT_BIT( 0x01, IP_ACTIVE_LOW, IPT_SERVICE )    PORT_NAME("Tilt") PORT_CODE(KEYCODE_T)
	PORT_BIT( 0x02, IP_ACTIVE_LOW, IPT_GAMBLE_BET ) PORT_NAME("Play (Bet)")
	PORT_BIT( 0x04, IP_ACTIVE_LOW, IPT_START )
	PORT_BIT( 0x08, IP_ACTIVE_LOW, IPT_UNKNOWN )
	PORT_BIT( 0x10, IP_ACTIVE_LOW, IPT_UNKNOWN )
	PORT_BIT( 0x20, IP_ACTIVE_LOW, IPT_UNKNOWN )
	PORT_BIT( 0x40, IP_ACTIVE_LOW, IPT_UNUSED )  // connected to SW2-5
	PORT_BIT( 0x80, IP_ACTIVE_LOW, IPT_UNUSED )

/*  SW1-5 should be wired to PIA0 portA, bit 6.
    SW1-6 should be wired to H-POL.
    SW1-7 should be wired to V-POL.
*/
	PORT_START("SW1")    // settings (PIA1), SW2 in schematics
	PORT_BIT( 0x01, IP_ACTIVE_LOW, IPT_UNKNOWN )        // L6
	PORT_BIT( 0x02, IP_ACTIVE_LOW, IPT_UNKNOWN )        // L7
	PORT_BIT( 0x04, IP_ACTIVE_LOW, IPT_UNKNOWN )        // L8
	PORT_BIT( 0x08, IP_ACTIVE_LOW, IPT_UNKNOWN )        // L9
	PORT_DIPNAME( 0x10, 0x10, DEF_STR( Unknown ) )  PORT_DIPLOCATION("SW2:1")
	PORT_DIPSETTING(    0x10, DEF_STR( Off ) )
	PORT_DIPSETTING(    0x00, DEF_STR( On ) )
	PORT_DIPNAME( 0x20, 0x20, DEF_STR( Unknown ) )  PORT_DIPLOCATION("SW2:2")
	PORT_DIPSETTING(    0x20, DEF_STR( Off ) )
	PORT_DIPSETTING(    0x00, DEF_STR( On ) )
	PORT_DIPNAME( 0x40, 0x40, DEF_STR( Unknown ) )  PORT_DIPLOCATION("SW2:3")
	PORT_DIPSETTING(    0x40, DEF_STR( Off ) )
	PORT_DIPSETTING(    0x00, DEF_STR( On ) )
	PORT_DIPNAME( 0x80, 0x80, DEF_STR( Unknown ) )  PORT_DIPLOCATION("SW2:4")
	PORT_DIPSETTING(    0x80, DEF_STR( Off ) )
	PORT_DIPSETTING(    0x00, DEF_STR( On ) )

	PORT_START("SW2")   // baud (serial 6850-4024), SW1 in schematics...
	PORT_DIPNAME( 0x3f, 0x08, "Baud Rate" )         PORT_DIPLOCATION("SW1:1,2,3,4,5,6")
	PORT_DIPSETTING(    0x01, "300" )
	PORT_DIPSETTING(    0x02, "600" )
	PORT_DIPSETTING(    0x04, "1200" )
	PORT_DIPSETTING(    0x08, "2400" )
	PORT_DIPSETTING(    0x10, "4800" )
	PORT_DIPSETTING(    0x20, "9600" )
	PORT_DIPNAME( 0x40, 0x40, DEF_STR( Unused ) )   PORT_DIPLOCATION("SW1:7")
	PORT_DIPSETTING(    0x40, DEF_STR( Off ) )
	PORT_DIPSETTING(    0x00, DEF_STR( On ) )
	PORT_DIPNAME( 0x80, 0x80, DEF_STR( Unused ) )   PORT_DIPLOCATION("SW1:8")
	PORT_DIPSETTING(    0x80, DEF_STR( Off ) )
	PORT_DIPSETTING(    0x00, DEF_STR( On ) )

	PORT_START("SW3")   // unknown (ay8912), SW3 in schematics
	PORT_DIPNAME( 0x01, 0x01, DEF_STR( Unknown ) )  PORT_DIPLOCATION("SW3:1")
	PORT_DIPSETTING(    0x01, DEF_STR( Off ) )
	PORT_DIPSETTING(    0x00, DEF_STR( On ) )
	PORT_DIPNAME( 0x02, 0x02, DEF_STR( Unknown ) )  PORT_DIPLOCATION("SW3:2")
	PORT_DIPSETTING(    0x02, DEF_STR( Off ) )
	PORT_DIPSETTING(    0x00, DEF_STR( On ) )
	PORT_DIPNAME( 0x04, 0x04, DEF_STR( Unknown ) )  PORT_DIPLOCATION("SW3:3")
	PORT_DIPSETTING(    0x04, DEF_STR( Off ) )
	PORT_DIPSETTING(    0x00, DEF_STR( On ) )
	PORT_DIPNAME( 0x08, 0x08, DEF_STR( Unknown ) )  PORT_DIPLOCATION("SW3:4")
	PORT_DIPSETTING(    0x08, DEF_STR( Off ) )
	PORT_DIPSETTING(    0x00, DEF_STR( On ) )
	PORT_DIPNAME( 0x10, 0x10, DEF_STR( Unknown ) )  PORT_DIPLOCATION("SW3:5")
	PORT_DIPSETTING(    0x10, DEF_STR( Off ) )
	PORT_DIPSETTING(    0x00, DEF_STR( On ) )
	PORT_DIPNAME( 0x20, 0x20, DEF_STR( Unknown ) )  PORT_DIPLOCATION("SW3:6")
	PORT_DIPSETTING(    0x20, DEF_STR( Off ) )
	PORT_DIPSETTING(    0x00, DEF_STR( On ) )
	PORT_DIPNAME( 0x40, 0x40, DEF_STR( Unknown ) )  PORT_DIPLOCATION("SW3:7")
	PORT_DIPSETTING(    0x40, DEF_STR( Off ) )
	PORT_DIPSETTING(    0x00, DEF_STR( On ) )
	PORT_DIPNAME( 0x80, 0x80, DEF_STR( Unknown ) )  PORT_DIPLOCATION("SW3:8")
	PORT_DIPSETTING(    0x80, DEF_STR( Off ) )
	PORT_DIPSETTING(    0x00, DEF_STR( On ) )

	PORT_START("FRQ")   // settings (PIA0)
	PORT_DIPNAME( 0x01, 0x01, DEF_STR( Unknown ) )
	PORT_DIPSETTING(    0x01, DEF_STR( Off ) )
	PORT_DIPSETTING(    0x00, DEF_STR( On ) )
	PORT_DIPNAME( 0x02, 0x02, DEF_STR( Unknown ) )
	PORT_DIPSETTING(    0x02, DEF_STR( Off ) )
	PORT_DIPSETTING(    0x00, DEF_STR( On ) )
	PORT_DIPNAME( 0x04, 0x04, DEF_STR( Unknown ) )
	PORT_DIPSETTING(    0x04, DEF_STR( Off ) )
	PORT_DIPSETTING(    0x00, DEF_STR( On ) )
	PORT_DIPNAME( 0x08, 0x08, DEF_STR( Unknown ) )
	PORT_DIPSETTING(    0x08, DEF_STR( Off ) )
	PORT_DIPSETTING(    0x00, DEF_STR( On ) )
	PORT_DIPNAME( 0x10, 0x10, DEF_STR( Unknown ) )
	PORT_DIPSETTING(    0x10, DEF_STR( Off ) )
	PORT_DIPSETTING(    0x00, DEF_STR( On ) )
	PORT_DIPNAME( 0x20, 0x20, DEF_STR( Unknown ) )
	PORT_DIPSETTING(    0x20, DEF_STR( Off ) )
	PORT_DIPSETTING(    0x00, DEF_STR( On ) )
	PORT_DIPNAME( 0x40, 0x40, DEF_STR( Unknown ) )
	PORT_DIPSETTING(    0x40, DEF_STR( Off ) )
	PORT_DIPSETTING(    0x00, DEF_STR( On ) )
	PORT_DIPNAME( 0x80, 0x80, "Frequency" )         PORT_DIPLOCATION("FRQ:1")
	PORT_DIPSETTING(    0x80, "60Hz." )
	PORT_DIPSETTING(    0x00, "50Hz." )

//  RGB analogic pots (defaults are in %)

	PORT_START("POT1_RED")
	PORT_ADJUSTER( 0, "RED Preset" )

	PORT_START("POT2_GREEN")
	PORT_ADJUSTER( 0, "GREEN Preset" )

	PORT_START("POT3_BLUE")
	PORT_ADJUSTER( 0, "BLUE Preset" )

INPUT_PORTS_END


static INPUT_PORTS_START( comg128 )
	PORT_START("IN0-0")
	PORT_BIT( 0x01, IP_ACTIVE_LOW, IPT_COIN1 ) PORT_IMPULSE(2)  // credits
	PORT_BIT( 0x02, IP_ACTIVE_LOW, IPT_UNKNOWN )
	PORT_BIT( 0x04, IP_ACTIVE_LOW, IPT_GAMBLE_D_UP )
	PORT_BIT( 0x08, IP_ACTIVE_LOW, IPT_GAMBLE_DEAL )  PORT_NAME("Deal / Draw")
	PORT_BIT( 0x10, IP_ACTIVE_LOW, IPT_POKER_CANCEL ) PORT_NAME("Cancel Discards")
	PORT_BIT( 0x20, IP_ACTIVE_LOW, IPT_UNKNOWN )
	PORT_BIT( 0x40, IP_ACTIVE_LOW, IPT_UNUSED )
	PORT_BIT( 0x80, IP_ACTIVE_LOW, IPT_UNUSED )

	PORT_START("IN0-1")
	PORT_BIT( 0x01, IP_ACTIVE_LOW, IPT_GAMBLE_PAYOUT )
	PORT_BIT( 0x02, IP_ACTIVE_LOW, IPT_UNKNOWN )
	PORT_BIT( 0x04, IP_ACTIVE_LOW, IPT_GAMBLE_DOOR ) PORT_NAME("Door Open")
	PORT_BIT( 0x08, IP_ACTIVE_LOW, IPT_UNKNOWN )
	PORT_BIT( 0x10, IP_ACTIVE_LOW, IPT_UNKNOWN )
	PORT_BIT( 0x20, IP_ACTIVE_LOW, IPT_SERVICE )     PORT_NAME("Test Mode")
	PORT_BIT( 0x40, IP_ACTIVE_LOW, IPT_UNUSED )
	PORT_BIT( 0x80, IP_ACTIVE_LOW, IPT_UNUSED )

	PORT_START("IN0-2")
	PORT_BIT( 0x01, IP_ACTIVE_LOW, IPT_POKER_HOLD1 ) PORT_NAME("Discard 1")
	PORT_BIT( 0x02, IP_ACTIVE_LOW, IPT_POKER_HOLD2 ) PORT_NAME("Discard 2")
	PORT_BIT( 0x04, IP_ACTIVE_LOW, IPT_POKER_HOLD3 ) PORT_NAME("Discard 3")
	PORT_BIT( 0x08, IP_ACTIVE_LOW, IPT_POKER_HOLD4 ) PORT_NAME("Discard 4")
	PORT_BIT( 0x10, IP_ACTIVE_LOW, IPT_POKER_HOLD5 ) PORT_NAME("Discard 5")
	PORT_BIT( 0x20, IP_ACTIVE_LOW, IPT_UNKNOWN )
	PORT_BIT( 0x40, IP_ACTIVE_LOW, IPT_UNUSED )
	PORT_BIT( 0x80, IP_ACTIVE_LOW, IPT_UNUSED )

	PORT_START("IN0-3")
	PORT_BIT( 0x01, IP_ACTIVE_LOW, IPT_UNKNOWN )
	PORT_BIT( 0x02, IP_ACTIVE_LOW, IPT_GAMBLE_BET )
	PORT_BIT( 0x04, IP_ACTIVE_LOW, IPT_GAMBLE_TAKE )
	PORT_BIT( 0x08, IP_ACTIVE_LOW, IPT_GAMBLE_HIGH ) PORT_NAME("Big")
	PORT_BIT( 0x10, IP_ACTIVE_LOW, IPT_GAMBLE_LOW )  PORT_NAME("Small")
	PORT_BIT( 0x20, IP_ACTIVE_LOW, IPT_UNKNOWN )
	PORT_BIT( 0x40, IP_ACTIVE_LOW, IPT_UNUSED )
	PORT_BIT( 0x80, IP_ACTIVE_LOW, IPT_UNUSED )

/*  SW1-5 should be wired to PIA0 portA, bit 6.
    SW1-6 should be wired to H-POL.
    SW1-7 should be wired to V-POL.
*/
	PORT_START("SW1")    // settings (PIA1), SW2 in schematics
	PORT_BIT( 0x01, IP_ACTIVE_LOW, IPT_UNKNOWN )        // L6
	PORT_BIT( 0x02, IP_ACTIVE_LOW, IPT_UNKNOWN )        // L7
	PORT_BIT( 0x04, IP_ACTIVE_LOW, IPT_UNKNOWN )        // L8
	PORT_BIT( 0x08, IP_ACTIVE_LOW, IPT_UNKNOWN )        // L9
	PORT_DIPNAME( 0x10, 0x10, DEF_STR( Unknown ) )   PORT_DIPLOCATION("SW2:1")
	PORT_DIPSETTING(    0x10, DEF_STR( Off ) )
	PORT_DIPSETTING(    0x00, DEF_STR( On ) )
	PORT_DIPNAME( 0x20, 0x20, DEF_STR( Unknown ) )   PORT_DIPLOCATION("SW2:2")
	PORT_DIPSETTING(    0x20, DEF_STR( Off ) )
	PORT_DIPSETTING(    0x00, DEF_STR( On ) )
	PORT_DIPNAME( 0xC0, 0x40, "Hands per Coin")      PORT_DIPLOCATION("SW2:3,4")
	PORT_DIPSETTING(    0x00, "2" )
	PORT_DIPSETTING(    0x40, "3" )
	PORT_DIPSETTING(    0x80, "4" )
	PORT_DIPSETTING(    0xC0, "5" )

	PORT_START("SW2")    // baud (serial 6850-4024), SW1 in schematics
	PORT_DIPNAME( 0x3f, 0x08, "Baud Rate" )         PORT_DIPLOCATION("SW1:1,2,3,4,5,6")
	PORT_DIPSETTING(    0x01, "300" )
	PORT_DIPSETTING(    0x02, "600" )
	PORT_DIPSETTING(    0x04, "1200" )
	PORT_DIPSETTING(    0x08, "2400" )
	PORT_DIPSETTING(    0x10, "4800" )
	PORT_DIPSETTING(    0x20, "9600" )
	PORT_DIPNAME( 0x40, 0x40, DEF_STR( Unused ) )   PORT_DIPLOCATION("SW1:7")
	PORT_DIPSETTING(    0x40, DEF_STR( Off ) )
	PORT_DIPSETTING(    0x00, DEF_STR( On ) )
	PORT_DIPNAME( 0x80, 0x80, DEF_STR( Unused ) )   PORT_DIPLOCATION("SW1:8")
	PORT_DIPSETTING(    0x80, DEF_STR( Off ) )
	PORT_DIPSETTING(    0x00, DEF_STR( On ) )

	PORT_START("SW3")    // unknown (ay8912), SW3 in schematics
	PORT_DIPNAME( 0x01, 0x01, DEF_STR( Unknown ) )  PORT_DIPLOCATION("SW3:1")
	PORT_DIPSETTING(    0x01, DEF_STR( Off ) )
	PORT_DIPSETTING(    0x00, DEF_STR( On ) )
	PORT_DIPNAME( 0x02, 0x02, DEF_STR( Unknown ) )  PORT_DIPLOCATION("SW3:2")
	PORT_DIPSETTING(    0x02, DEF_STR( Off ) )
	PORT_DIPSETTING(    0x00, DEF_STR( On ) )
	PORT_DIPNAME( 0x04, 0x04, DEF_STR( Unknown ) )  PORT_DIPLOCATION("SW3:3")
	PORT_DIPSETTING(    0x04, DEF_STR( Off ) )
	PORT_DIPSETTING(    0x00, DEF_STR( On ) )
	PORT_DIPNAME( 0x08, 0x08, DEF_STR( Unknown ) )  PORT_DIPLOCATION("SW3:4")
	PORT_DIPSETTING(    0x08, DEF_STR( Off ) )
	PORT_DIPSETTING(    0x00, DEF_STR( On ) )
	PORT_DIPNAME( 0x10, 0x10, DEF_STR( Unknown ) )  PORT_DIPLOCATION("SW3:5")
	PORT_DIPSETTING(    0x10, DEF_STR( Off ) )
	PORT_DIPSETTING(    0x00, DEF_STR( On ) )
	PORT_DIPNAME( 0x20, 0x20, DEF_STR( Unknown ) )  PORT_DIPLOCATION("SW3:6")
	PORT_DIPSETTING(    0x20, DEF_STR( Off ) )
	PORT_DIPSETTING(    0x00, DEF_STR( On ) )
	PORT_DIPNAME( 0x40, 0x40, DEF_STR( Unknown ) )  PORT_DIPLOCATION("SW3:7")
	PORT_DIPSETTING(    0x40, DEF_STR( Off ) )
	PORT_DIPSETTING(    0x00, DEF_STR( On ) )
	PORT_DIPNAME( 0x80, 0x80, DEF_STR( Unknown ) )  PORT_DIPLOCATION("SW3:8")
	PORT_DIPSETTING(    0x80, DEF_STR( Off ) )
	PORT_DIPSETTING(    0x00, DEF_STR( On ) )

	PORT_START("FRQ")    // settings (PIA0)
	PORT_DIPNAME( 0x01, 0x01, DEF_STR( Unknown ) )
	PORT_DIPSETTING(    0x01, DEF_STR( Off ) )
	PORT_DIPSETTING(    0x00, DEF_STR( On ) )
	PORT_DIPNAME( 0x02, 0x02, DEF_STR( Unknown ) )
	PORT_DIPSETTING(    0x02, DEF_STR( Off ) )
	PORT_DIPSETTING(    0x00, DEF_STR( On ) )
	PORT_DIPNAME( 0x04, 0x04, DEF_STR( Unknown ) )
	PORT_DIPSETTING(    0x04, DEF_STR( Off ) )
	PORT_DIPSETTING(    0x00, DEF_STR( On ) )
	PORT_DIPNAME( 0x08, 0x08, DEF_STR( Unknown ) )
	PORT_DIPSETTING(    0x08, DEF_STR( Off ) )
	PORT_DIPSETTING(    0x00, DEF_STR( On ) )
	PORT_DIPNAME( 0x10, 0x10, DEF_STR( Unknown ) )
	PORT_DIPSETTING(    0x10, DEF_STR( Off ) )
	PORT_DIPSETTING(    0x00, DEF_STR( On ) )
	PORT_DIPNAME( 0x20, 0x20, DEF_STR( Unknown ) )
	PORT_DIPSETTING(    0x20, DEF_STR( Off ) )
	PORT_DIPSETTING(    0x00, DEF_STR( On ) )
	PORT_DIPNAME( 0x40, 0x40, DEF_STR( Unknown ) )
	PORT_DIPSETTING(    0x40, DEF_STR( Off ) )
	PORT_DIPSETTING(    0x00, DEF_STR( On ) )
	PORT_DIPNAME( 0x80, 0x80, "Frequency" )         PORT_DIPLOCATION("FRQ:1")
	PORT_DIPSETTING(    0x80, "60Hz." )
	PORT_DIPSETTING(    0x00, "50Hz." )

//  RGB analogic pots (defaults are in %)

	PORT_START("POT1_RED")
	PORT_ADJUSTER( 0, "RED Preset" )

	PORT_START("POT2_GREEN")
	PORT_ADJUSTER( 0, "GREEN Preset" )

	PORT_START("POT3_BLUE")
	PORT_ADJUSTER( 75, "BLUE Preset" )

INPUT_PORTS_END


static INPUT_PORTS_START( comg157 )
	PORT_START("IN0-0")
	PORT_BIT( 0x01, IP_ACTIVE_LOW, IPT_COIN1 )   PORT_IMPULSE(2)      PORT_NAME("Coin-In A")
	PORT_BIT( 0x02, IP_ACTIVE_LOW, IPT_UNKNOWN )
	PORT_BIT( 0x04, IP_ACTIVE_LOW, IPT_GAMBLE_D_UP )                  PORT_NAME("Double")
	PORT_BIT( 0x08, IP_ACTIVE_LOW, IPT_GAMBLE_DEAL )                  PORT_NAME("Deal / Draw")
	PORT_BIT( 0x10, IP_ACTIVE_LOW, IPT_POKER_CANCEL )                 PORT_NAME("Cancel")
	PORT_BIT( 0x20, IP_ACTIVE_LOW, IPT_UNKNOWN )
	PORT_BIT( 0x40, IP_ACTIVE_LOW, IPT_UNUSED )
	PORT_BIT( 0x80, IP_ACTIVE_LOW, IPT_UNUSED )

	PORT_START("IN0-1")
	PORT_BIT( 0x01, IP_ACTIVE_LOW, IPT_COIN2 )   PORT_IMPULSE(2)      PORT_NAME("Coin-In B")
	PORT_BIT( 0x02, IP_ACTIVE_LOW, IPT_UNKNOWN )
	PORT_BIT( 0x04, IP_ACTIVE_LOW, IPT_UNKNOWN )
	PORT_BIT( 0x08, IP_ACTIVE_LOW, IPT_UNKNOWN )
	PORT_BIT( 0x10, IP_ACTIVE_LOW, IPT_SERVICE ) PORT_CODE(KEYCODE_9) PORT_NAME("Data / Audit")
	PORT_BIT( 0x20, IP_ACTIVE_LOW, IPT_SERVICE )                      PORT_NAME("Test Mode")
	PORT_BIT( 0x40, IP_ACTIVE_LOW, IPT_UNUSED )
	PORT_BIT( 0x80, IP_ACTIVE_LOW, IPT_UNUSED )

	PORT_START("IN0-2")
	PORT_BIT( 0x01, IP_ACTIVE_LOW, IPT_POKER_HOLD1 )                  PORT_NAME("Discard 1")
	PORT_BIT( 0x02, IP_ACTIVE_LOW, IPT_POKER_HOLD2 )                  PORT_NAME("Discard 2")
	PORT_BIT( 0x04, IP_ACTIVE_LOW, IPT_POKER_HOLD3 )                  PORT_NAME("Discard 3")
	PORT_BIT( 0x08, IP_ACTIVE_LOW, IPT_POKER_HOLD4 )                  PORT_NAME("Discard 4")
	PORT_BIT( 0x10, IP_ACTIVE_LOW, IPT_POKER_HOLD5 )                  PORT_NAME("Discard 5")
	PORT_BIT( 0x20, IP_ACTIVE_LOW, IPT_UNKNOWN )
	PORT_BIT( 0x40, IP_ACTIVE_LOW, IPT_UNUSED )
	PORT_BIT( 0x80, IP_ACTIVE_LOW, IPT_UNUSED )

	PORT_START("IN0-3")
	PORT_BIT( 0x01, IP_ACTIVE_LOW, IPT_OTHER )   PORT_CODE(KEYCODE_T) PORT_NAME("Tilt")
	PORT_BIT( 0x02, IP_ACTIVE_LOW, IPT_GAMBLE_BET )                   PORT_NAME("Play (Bet)")
	PORT_BIT( 0x04, IP_ACTIVE_LOW, IPT_GAMBLE_TAKE )
	PORT_BIT( 0x08, IP_ACTIVE_LOW, IPT_GAMBLE_HIGH )                  PORT_NAME("Big")
	PORT_BIT( 0x10, IP_ACTIVE_LOW, IPT_GAMBLE_LOW )                   PORT_NAME("Small")
	PORT_BIT( 0x20, IP_ACTIVE_LOW, IPT_UNKNOWN )
	PORT_BIT( 0x40, IP_ACTIVE_LOW, IPT_UNUSED )
	PORT_BIT( 0x80, IP_ACTIVE_LOW, IPT_UNUSED )

/*  SW1-5 should be wired to PIA0 portA, bit 6.
    SW1-6 should be wired to H-POL.
    SW1-7 should be wired to V-POL.
*/
	PORT_START("SW1")    // settings (PIA1), SW2 in schematics
	PORT_BIT( 0x01, IP_ACTIVE_LOW, IPT_UNKNOWN )        // L6
	PORT_BIT( 0x02, IP_ACTIVE_LOW, IPT_UNKNOWN )        // L7
	PORT_BIT( 0x04, IP_ACTIVE_LOW, IPT_UNKNOWN )        // L8
	PORT_BIT( 0x08, IP_ACTIVE_LOW, IPT_UNKNOWN )        // L9
	PORT_DIPNAME( 0x30, 0x00, "Minimum Winning Hand") PORT_DIPLOCATION("SW2:1,2")
	PORT_DIPSETTING(    0x00, "Jacks or Better" )
	PORT_DIPSETTING(    0x20, "Queens or Better" )
	PORT_DIPSETTING(    0x30, "Kings or Better" )
	PORT_DIPSETTING(    0x10, "Pair of Aces" )
	PORT_DIPNAME( 0xC0, 0x80, "Maximum Bet")        PORT_DIPLOCATION("SW2:3,4")
	PORT_DIPSETTING(    0x00, "1" )
	PORT_DIPSETTING(    0x80, "10" )
	PORT_DIPSETTING(    0xC0, "20" )
	PORT_DIPSETTING(    0x40, "50" )

	PORT_START("SW2")    // baud (serial 6850-4024), SW1 in schematics
	PORT_DIPNAME( 0x3f, 0x08, "Baud Rate" )         PORT_DIPLOCATION("SW1:1,2,3,4,5,6")
	PORT_DIPSETTING(    0x01, "300" )
	PORT_DIPSETTING(    0x02, "600" )
	PORT_DIPSETTING(    0x04, "1200" )
	PORT_DIPSETTING(    0x08, "2400" )
	PORT_DIPSETTING(    0x10, "4800" )
	PORT_DIPSETTING(    0x20, "9600" )
	PORT_DIPNAME( 0x40, 0x40, DEF_STR( Unused ) )   PORT_DIPLOCATION("SW1:7")
	PORT_DIPSETTING(    0x40, DEF_STR( Off ) )
	PORT_DIPSETTING(    0x00, DEF_STR( On ) )
	PORT_DIPNAME( 0x80, 0x80, DEF_STR( Unused ) )   PORT_DIPLOCATION("SW1:8")
	PORT_DIPSETTING(    0x80, DEF_STR( Off ) )
	PORT_DIPSETTING(    0x00, DEF_STR( On ) )

	PORT_START("SW3")    // unknown (ay8912), SW3 in schematics
	PORT_DIPNAME( 0x01, 0x01, DEF_STR( Unknown ) )  PORT_DIPLOCATION("SW3:1")
	PORT_DIPSETTING(    0x01, DEF_STR( Off ) )
	PORT_DIPSETTING(    0x00, DEF_STR( On ) )
	PORT_DIPNAME( 0x02, 0x02, DEF_STR( Unknown ) )  PORT_DIPLOCATION("SW3:2")
	PORT_DIPSETTING(    0x02, DEF_STR( Off ) )
	PORT_DIPSETTING(    0x00, DEF_STR( On ) )
	PORT_DIPNAME( 0x04, 0x04, DEF_STR( Unknown ) )  PORT_DIPLOCATION("SW3:3")
	PORT_DIPSETTING(    0x04, DEF_STR( Off ) )
	PORT_DIPSETTING(    0x00, DEF_STR( On ) )
	PORT_DIPNAME( 0x08, 0x08, DEF_STR( Unknown ) )  PORT_DIPLOCATION("SW3:4")
	PORT_DIPSETTING(    0x08, DEF_STR( Off ) )
	PORT_DIPSETTING(    0x00, DEF_STR( On ) )
	PORT_DIPNAME( 0x10, 0x10, DEF_STR( Unknown ) )  PORT_DIPLOCATION("SW3:5")
	PORT_DIPSETTING(    0x10, DEF_STR( Off ) )
	PORT_DIPSETTING(    0x00, DEF_STR( On ) )
	PORT_DIPNAME( 0x20, 0x20, DEF_STR( Unknown ) )  PORT_DIPLOCATION("SW3:6")
	PORT_DIPSETTING(    0x20, DEF_STR( Off ) )
	PORT_DIPSETTING(    0x00, DEF_STR( On ) )
	PORT_DIPNAME( 0x40, 0x40, DEF_STR( Unknown ) )  PORT_DIPLOCATION("SW3:7")
	PORT_DIPSETTING(    0x40, DEF_STR( Off ) )
	PORT_DIPSETTING(    0x00, DEF_STR( On ) )
	PORT_DIPNAME( 0x80, 0x80, DEF_STR( Unknown ) )  PORT_DIPLOCATION("SW3:8")
	PORT_DIPSETTING(    0x80, DEF_STR( Off ) )
	PORT_DIPSETTING(    0x00, DEF_STR( On ) )

//  RGB analogic pots (defaults are in %)

	PORT_START("POT1_RED")
	PORT_ADJUSTER( 0, "RED Preset" )

	PORT_START("POT2_GREEN")
	PORT_ADJUSTER( 0, "GREEN Preset" )

	PORT_START("POT3_BLUE")
	PORT_ADJUSTER( 75, "BLUE Preset" )

INPUT_PORTS_END


static INPUT_PORTS_START( comg159 )
	PORT_START("IN0-0")
	PORT_BIT( 0x01, IP_ACTIVE_LOW, IPT_POKER_HOLD1 )  PORT_NAME("Discard 1")
	PORT_BIT( 0x02, IP_ACTIVE_LOW, IPT_POKER_HOLD2 )  PORT_NAME("Discard 2")
	PORT_BIT( 0x04, IP_ACTIVE_LOW, IPT_POKER_HOLD3 )  PORT_NAME("Discard 3")
	PORT_BIT( 0x08, IP_ACTIVE_LOW, IPT_POKER_HOLD4 )  PORT_NAME("Discard 4")
	PORT_BIT( 0x10, IP_ACTIVE_LOW, IPT_POKER_HOLD5 )  PORT_NAME("Discard 5")
	PORT_BIT( 0x20, IP_ACTIVE_LOW, IPT_UNKNOWN )
	PORT_BIT( 0x40, IP_ACTIVE_LOW, IPT_UNUSED )
	PORT_BIT( 0x80, IP_ACTIVE_LOW, IPT_UNUSED )

	PORT_START("IN0-1")
	PORT_BIT( 0x01, IP_ACTIVE_LOW, IPT_GAMBLE_BET )   PORT_NAME("Play (Bet)")
	PORT_BIT( 0x02, IP_ACTIVE_LOW, IPT_GAMBLE_DEAL )  PORT_NAME("Deal / Draw")
	PORT_BIT( 0x04, IP_ACTIVE_LOW, IPT_SERVICE )      PORT_NAME("Settings (%)") PORT_CODE(KEYCODE_8)
	PORT_BIT( 0x08, IP_ACTIVE_LOW, IPT_SERVICE )      PORT_NAME("Clr Data")     PORT_CODE(KEYCODE_0)
	PORT_BIT( 0x10, IP_ACTIVE_LOW, IPT_SERVICE )      PORT_NAME("Audit")        PORT_CODE(KEYCODE_9)
	PORT_BIT( 0x20, IP_ACTIVE_LOW, IPT_SERVICE )      PORT_NAME("Test")
	PORT_BIT( 0x40, IP_ACTIVE_LOW, IPT_UNUSED )
	PORT_BIT( 0x80, IP_ACTIVE_LOW, IPT_UNUSED )

	PORT_START("IN0-2")
	PORT_BIT( 0x01, IP_ACTIVE_LOW, IPT_POKER_CANCEL ) PORT_NAME("Cancel")
	PORT_BIT( 0x02, IP_ACTIVE_LOW, IPT_GAMBLE_STAND ) PORT_NAME("Stand")
	PORT_BIT( 0x04, IP_ACTIVE_LOW, IPT_UNKNOWN )
	PORT_BIT( 0x08, IP_ACTIVE_LOW, IPT_COIN1 )        PORT_NAME("Coin-In A")    PORT_IMPULSE(2)
	PORT_BIT( 0x10, IP_ACTIVE_LOW, IPT_COIN2 )        PORT_NAME("Coin-In B")    PORT_IMPULSE(2)
	PORT_BIT( 0x20, IP_ACTIVE_LOW, IPT_UNKNOWN )
	PORT_BIT( 0x40, IP_ACTIVE_LOW, IPT_UNUSED )
	PORT_BIT( 0x80, IP_ACTIVE_LOW, IPT_UNUSED )

	PORT_START("IN0-3")
	PORT_BIT( 0x01, IP_ACTIVE_LOW, IPT_SERVICE )      PORT_NAME("Tilt")         PORT_CODE(KEYCODE_T)
	PORT_BIT( 0x02, IP_ACTIVE_LOW, IPT_GAMBLE_TAKE )
	PORT_BIT( 0x04, IP_ACTIVE_LOW, IPT_GAMBLE_D_UP )  PORT_NAME("Double")
	PORT_BIT( 0x08, IP_ACTIVE_LOW, IPT_GAMBLE_HIGH )  PORT_NAME("Big")
	PORT_BIT( 0x10, IP_ACTIVE_LOW, IPT_GAMBLE_LOW )   PORT_NAME("Small")
	PORT_BIT( 0x20, IP_ACTIVE_LOW, IPT_UNKNOWN )
	PORT_BIT( 0x40, IP_ACTIVE_LOW, IPT_UNUSED )
	PORT_BIT( 0x80, IP_ACTIVE_LOW, IPT_UNUSED )

	// For System 905, SW1 uses the whole PIA1 portA.

	PORT_START("SW1")    // settings (PIA1)
	PORT_DIPNAME( 0x01, 0x01, "Game Type" )         PORT_DIPLOCATION("SW1:1")
	PORT_DIPSETTING(    0x01, "Hold" )
	PORT_DIPSETTING(    0x00, "Discard" )
	PORT_DIPNAME( 0x02, 0x02, DEF_STR( Unknown ) )  PORT_DIPLOCATION("SW1:2")
	PORT_DIPSETTING(    0x02, DEF_STR( Off ) )
	PORT_DIPSETTING(    0x00, DEF_STR( On ) )
	PORT_DIPNAME( 0x04, 0x04, DEF_STR( Unknown ) )  PORT_DIPLOCATION("SW1:3")
	PORT_DIPSETTING(    0x04, DEF_STR( Off ) )
	PORT_DIPSETTING(    0x00, DEF_STR( On ) )
	PORT_DIPNAME( 0x08, 0x08, DEF_STR( Unknown ) )  PORT_DIPLOCATION("SW1:4")
	PORT_DIPSETTING(    0x08, DEF_STR( Off ) )
	PORT_DIPSETTING(    0x00, DEF_STR( On ) )
	PORT_DIPNAME( 0x30, 0x30, "Pay Table" )         PORT_DIPLOCATION("SW1:5,6")
	PORT_DIPSETTING(    0x30, "250/100/25/10/8/5/4/3/2/1" )
	PORT_DIPSETTING(    0x20, "500/200/40/10/8/5/4/3/2/1" )
	PORT_DIPSETTING(    0x00, "500/250/50/20/8/6/4/3/2/1" )
	PORT_DIPSETTING(    0x10, "500/250/50/25/10/8/5/3/2/1" )
	PORT_DIPNAME( 0xc0, 0xc0, "Low Winning Pair" )  PORT_DIPLOCATION("SW1:7,8")
	PORT_DIPSETTING(    0x00, "Jacks" )
	PORT_DIPSETTING(    0x80, "Queens" )
	PORT_DIPSETTING(    0xc0, "Kings" )
	PORT_DIPSETTING(    0x40, "Aces" )

//  RGB analogic pots (defaults are in %)

	PORT_START("POT1_RED")
	PORT_ADJUSTER( 0, "RED Preset" )

	PORT_START("POT2_GREEN")
	PORT_ADJUSTER( 0, "GREEN Preset" )

	PORT_START("POT3_BLUE")
	PORT_ADJUSTER( 75, "BLUE Preset" )

INPUT_PORTS_END


static INPUT_PORTS_START( comg172 )
	PORT_START("IN0-0")
	PORT_BIT( 0x01, IP_ACTIVE_LOW, IPT_POKER_HOLD1 )  PORT_NAME("Discard 1")
	PORT_BIT( 0x02, IP_ACTIVE_LOW, IPT_POKER_HOLD2 )  PORT_NAME("Discard 2")
	PORT_BIT( 0x04, IP_ACTIVE_LOW, IPT_POKER_HOLD3 )  PORT_NAME("Discard 3")
	PORT_BIT( 0x08, IP_ACTIVE_LOW, IPT_POKER_HOLD4 )  PORT_NAME("Discard 4")
	PORT_BIT( 0x10, IP_ACTIVE_LOW, IPT_POKER_HOLD5 )  PORT_NAME("Discard 5")
	PORT_BIT( 0x20, IP_ACTIVE_LOW, IPT_UNKNOWN )
	PORT_BIT( 0x40, IP_ACTIVE_LOW, IPT_UNUSED )
	PORT_BIT( 0x80, IP_ACTIVE_LOW, IPT_UNUSED )

	PORT_START("IN0-1")
	PORT_BIT( 0x01, IP_ACTIVE_LOW, IPT_GAMBLE_BET )   PORT_NAME("Play (Bet)")
	PORT_BIT( 0x02, IP_ACTIVE_LOW, IPT_GAMBLE_DEAL )  PORT_NAME("Deal / Draw")
	PORT_BIT( 0x04, IP_ACTIVE_LOW, IPT_SERVICE )      PORT_NAME("Learn")        PORT_CODE(KEYCODE_8)
	PORT_BIT( 0x08, IP_ACTIVE_LOW, IPT_SERVICE )      PORT_NAME("Clr Data")     PORT_CODE(KEYCODE_0)
	PORT_BIT( 0x10, IP_ACTIVE_LOW, IPT_SERVICE )      PORT_NAME("Audit")        PORT_CODE(KEYCODE_9)
	PORT_BIT( 0x20, IP_ACTIVE_LOW, IPT_SERVICE )      PORT_NAME("Test")
	PORT_BIT( 0x40, IP_ACTIVE_LOW, IPT_UNUSED )
	PORT_BIT( 0x80, IP_ACTIVE_LOW, IPT_UNUSED )

	PORT_START("IN0-2")
	PORT_BIT( 0x01, IP_ACTIVE_LOW, IPT_POKER_CANCEL ) PORT_NAME("Cancel")
	PORT_BIT( 0x02, IP_ACTIVE_LOW, IPT_GAMBLE_STAND ) PORT_NAME("Stand")
	PORT_BIT( 0x04, IP_ACTIVE_LOW, IPT_UNKNOWN )
	PORT_BIT( 0x08, IP_ACTIVE_LOW, IPT_COIN1 )        PORT_NAME("Coin-In A")    PORT_IMPULSE(2)
	PORT_BIT( 0x10, IP_ACTIVE_LOW, IPT_COIN2 )        PORT_NAME("Coin-In B")    PORT_IMPULSE(2)
	PORT_BIT( 0x20, IP_ACTIVE_LOW, IPT_UNKNOWN )
	PORT_BIT( 0x40, IP_ACTIVE_LOW, IPT_UNUSED )
	PORT_BIT( 0x80, IP_ACTIVE_LOW, IPT_UNUSED )

	PORT_START("IN0-3")
	PORT_BIT( 0x01, IP_ACTIVE_LOW, IPT_SERVICE )      PORT_NAME("Tilt")         PORT_CODE(KEYCODE_T)
	PORT_BIT( 0x02, IP_ACTIVE_LOW, IPT_GAMBLE_TAKE )
	PORT_BIT( 0x04, IP_ACTIVE_LOW, IPT_GAMBLE_D_UP )  PORT_NAME("Double")
	PORT_BIT( 0x08, IP_ACTIVE_LOW, IPT_GAMBLE_HIGH )  PORT_NAME("Big")
	PORT_BIT( 0x10, IP_ACTIVE_LOW, IPT_GAMBLE_LOW )   PORT_NAME("Small")
	PORT_BIT( 0x20, IP_ACTIVE_LOW, IPT_UNKNOWN )
	PORT_BIT( 0x40, IP_ACTIVE_LOW, IPT_UNUSED )
	PORT_BIT( 0x80, IP_ACTIVE_LOW, IPT_UNUSED )

	// For System 905, SW1 uses the whole PIA1 portA.

	PORT_START("SW1")    // settings (PIA1)
	PORT_DIPNAME( 0x01, 0x01, DEF_STR( Unknown ) )               PORT_DIPLOCATION("SW1:1")
	PORT_DIPSETTING(    0x01, DEF_STR( Off ) )
	PORT_DIPSETTING(    0x00, DEF_STR( On ) )
	PORT_DIPNAME( 0x02, 0x02, DEF_STR( Unknown ) )               PORT_DIPLOCATION("SW1:2")
	PORT_DIPSETTING(    0x02, DEF_STR( Off ) )
	PORT_DIPSETTING(    0x00, DEF_STR( On ) )
	PORT_DIPNAME( 0x04, 0x00, "Double Deal" )                    PORT_DIPLOCATION("SW1:3")
	PORT_DIPSETTING(    0x04, DEF_STR( Off ) )
	PORT_DIPSETTING(    0x00, DEF_STR( On ) )
	PORT_DIPNAME( 0x08, 0x08, DEF_STR( Unknown ) )               PORT_DIPLOCATION("SW1:4")
	PORT_DIPSETTING(    0x08, DEF_STR( Off ) )
	PORT_DIPSETTING(    0x00, DEF_STR( On ) )
	PORT_DIPNAME( 0x30, 0x00, "Lower Pair to Win + Pay Table" )  PORT_DIPLOCATION("SW1:5,6")
	PORT_DIPSETTING(    0x00, "Jacks, 250/50/20/8/6/4/3/2/1" )
	PORT_DIPSETTING(    0x20, "Queens, 200/40/10/8/5/4/3/2/1" )
	PORT_DIPSETTING(    0x30, "Kings, 200/40/10/8/5/4/3/2/1" )
	PORT_DIPSETTING(    0x10, "Aces, 250/50/25/10/8/5/3/2/1" )
	PORT_DIPNAME( 0xc0, 0xc0, "Coin Lockout" )                   PORT_DIPLOCATION("SW1:7,8")
	PORT_DIPSETTING(    0xc0, "No Lockout" )
	PORT_DIPSETTING(    0x40, "No Lockout" )
	PORT_DIPSETTING(    0x80, "1-Coin Lockout" )
	PORT_DIPSETTING(    0x00, "2-Coin Lockout" )

//  RGB analogic pots (defaults are in %)

	PORT_START("POT1_RED")
	PORT_ADJUSTER( 0, "RED Preset" )

	PORT_START("POT2_GREEN")
	PORT_ADJUSTER( 0, "GREEN Preset" )

	PORT_START("POT3_BLUE")
	PORT_ADJUSTER( 75, "BLUE Preset" )

INPUT_PORTS_END


static INPUT_PORTS_START( elgrande )
	PORT_START("IN0-0")
	PORT_BIT( 0x01, IP_ACTIVE_LOW, IPT_COIN2 ) PORT_IMPULSE(2)
	PORT_BIT( 0x02, IP_ACTIVE_LOW, IPT_UNKNOWN )
	PORT_BIT( 0x04, IP_ACTIVE_LOW, IPT_GAMBLE_D_UP )
	PORT_BIT( 0x08, IP_ACTIVE_LOW, IPT_GAMBLE_DEAL )  PORT_NAME("Deal / Draw")
	PORT_BIT( 0x10, IP_ACTIVE_LOW, IPT_POKER_CANCEL ) PORT_NAME("Cancel Holds")
	PORT_BIT( 0x20, IP_ACTIVE_LOW, IPT_UNKNOWN )
	PORT_BIT( 0x40, IP_ACTIVE_LOW, IPT_UNUSED )
	PORT_BIT( 0x80, IP_ACTIVE_LOW, IPT_UNUSED )

	PORT_START("IN0-1")
	PORT_BIT( 0x01, IP_ACTIVE_LOW, IPT_COIN1 ) PORT_IMPULSE(2)
	PORT_BIT( 0x02, IP_ACTIVE_LOW, IPT_UNKNOWN )
	PORT_BIT( 0x04, IP_ACTIVE_LOW, IPT_GAMBLE_SERVICE ) PORT_NAME("Service")
	PORT_BIT( 0x08, IP_ACTIVE_LOW, IPT_UNKNOWN )
	PORT_BIT( 0x10, IP_ACTIVE_LOW, IPT_UNKNOWN )
	PORT_BIT( 0x20, IP_ACTIVE_LOW, IPT_UNKNOWN )
	PORT_BIT( 0x40, IP_ACTIVE_LOW, IPT_UNUSED )
	PORT_BIT( 0x80, IP_ACTIVE_LOW, IPT_UNUSED )

	PORT_START("IN0-2")
	PORT_BIT( 0x01, IP_ACTIVE_LOW, IPT_POKER_HOLD1 )
	PORT_BIT( 0x02, IP_ACTIVE_LOW, IPT_POKER_HOLD2 )
	PORT_BIT( 0x04, IP_ACTIVE_LOW, IPT_POKER_HOLD3 )
	PORT_BIT( 0x08, IP_ACTIVE_LOW, IPT_POKER_HOLD4 )
	PORT_BIT( 0x10, IP_ACTIVE_LOW, IPT_POKER_HOLD5 )
	PORT_BIT( 0x20, IP_ACTIVE_LOW, IPT_UNKNOWN )
	PORT_BIT( 0x40, IP_ACTIVE_LOW, IPT_UNUSED )
	PORT_BIT( 0x80, IP_ACTIVE_LOW, IPT_UNUSED )

	PORT_START("IN0-3")
	PORT_BIT( 0x01, IP_ACTIVE_LOW, IPT_SERVICE )      PORT_NAME("Test Mode")
	PORT_BIT( 0x02, IP_ACTIVE_LOW, IPT_GAMBLE_BET )
	PORT_BIT( 0x04, IP_ACTIVE_LOW, IPT_GAMBLE_TAKE )
	PORT_BIT( 0x08, IP_ACTIVE_LOW, IPT_GAMBLE_HIGH )  PORT_NAME("Odd")
	PORT_BIT( 0x10, IP_ACTIVE_LOW, IPT_GAMBLE_LOW )   PORT_NAME("Even")
	PORT_BIT( 0x20, IP_ACTIVE_LOW, IPT_UNKNOWN )
	PORT_BIT( 0x40, IP_ACTIVE_LOW, IPT_UNUSED )
	PORT_BIT( 0x80, IP_ACTIVE_LOW, IPT_UNUSED )

	PORT_START("SW1")
	PORT_DIPNAME( 0x01, 0x01, DEF_STR( Unknown ) )
	PORT_DIPSETTING(    0x01, DEF_STR( Off ) )
	PORT_DIPSETTING(    0x00, DEF_STR( On ) )
	PORT_DIPNAME( 0x02, 0x02, DEF_STR( Unknown ) )
	PORT_DIPSETTING(    0x02, DEF_STR( Off ) )
	PORT_DIPSETTING(    0x00, DEF_STR( On ) )
	PORT_DIPNAME( 0x04, 0x04, DEF_STR( Unknown ) )
	PORT_DIPSETTING(    0x04, DEF_STR( Off ) )
	PORT_DIPSETTING(    0x00, DEF_STR( On ) )
	PORT_DIPNAME( 0x08, 0x08, DEF_STR( Coin_B ) )
	PORT_DIPSETTING(    0x00, DEF_STR( 1C_1C ) )           PORT_CONDITION("FRQ", 0x40, EQUALS, 0x00)
	PORT_DIPSETTING(    0x08, "1 Coin/10 Credits" )        PORT_CONDITION("FRQ", 0x40, EQUALS, 0x00)
	PORT_DIPSETTING(    0x00, "1 Coin/25 Credits" )        PORT_CONDITION("FRQ", 0x40, EQUALS, 0x40)
	PORT_DIPSETTING(    0x08, "1 Coin/50 Credits" )        PORT_CONDITION("FRQ", 0x40, EQUALS, 0x40)
	PORT_DIPNAME( 0x30, 0x20, "Minimum Winning Hand")
	PORT_DIPSETTING(    0x20, "Jacks or Better" )
	PORT_DIPSETTING(    0x30, "Queens or Better" )
	PORT_DIPSETTING(    0x00, "Kings or Better" )
	PORT_DIPSETTING(    0x10, "Aces or Better" )
	PORT_DIPNAME( 0xC0, 0x40, "Maximum Bet")
	PORT_DIPSETTING(    0x00, "5" )
	PORT_DIPSETTING(    0x40, "10" )
	PORT_DIPSETTING(    0x80, "20" )
	PORT_DIPSETTING(    0xC0, "50" )

	PORT_START("FRQ")    // settings (PIA0)
	PORT_DIPNAME( 0x01, 0x01, DEF_STR( Unknown ) )
	PORT_DIPSETTING(    0x01, DEF_STR( Off ) )
	PORT_DIPSETTING(    0x00, DEF_STR( On ) )
	PORT_DIPNAME( 0x02, 0x02, DEF_STR( Unknown ) )
	PORT_DIPSETTING(    0x02, DEF_STR( Off ) )
	PORT_DIPSETTING(    0x00, DEF_STR( On ) )
	PORT_DIPNAME( 0x04, 0x04, DEF_STR( Unknown ) )
	PORT_DIPSETTING(    0x04, DEF_STR( Off ) )
	PORT_DIPSETTING(    0x00, DEF_STR( On ) )
	PORT_DIPNAME( 0x08, 0x08, DEF_STR( Unknown ) )
	PORT_DIPSETTING(    0x08, DEF_STR( Off ) )
	PORT_DIPSETTING(    0x00, DEF_STR( On ) )
	PORT_DIPNAME( 0x10, 0x10, DEF_STR( Unknown ) )
	PORT_DIPSETTING(    0x10, DEF_STR( Off ) )
	PORT_DIPSETTING(    0x00, DEF_STR( On ) )
	PORT_DIPNAME( 0x20, 0x20, DEF_STR( Unknown ) )
	PORT_DIPSETTING(    0x20, DEF_STR( Off ) )
	PORT_DIPSETTING(    0x00, DEF_STR( On ) )
	PORT_DIPNAME( 0x40, 0x40, "Coin B Modifer" )
	PORT_DIPSETTING(    0x40, DEF_STR( Off ) )
	PORT_DIPSETTING(    0x00, DEF_STR( On ) )
	PORT_DIPNAME( 0x80, 0x80, "Frequency" )         PORT_DIPLOCATION("FRQ:1")
	PORT_DIPSETTING(    0x80, "60Hz." )
	PORT_DIPSETTING(    0x00, "50Hz." )

//  RGB analogic pots (defaults are in %)

	PORT_START("POT1_RED")
	PORT_ADJUSTER( 0, "RED Preset" )

	PORT_START("POT2_GREEN")
	PORT_ADJUSTER( 0, "GREEN Preset" )

	PORT_START("POT3_BLUE")
	PORT_ADJUSTER( 0, "BLUE Preset" )

INPUT_PORTS_END


static INPUT_PORTS_START( jjpoker )
	PORT_START("IN0-0")
	PORT_BIT( 0x01, IP_ACTIVE_LOW, IPT_COIN2 )        PORT_IMPULSE(2)
	PORT_BIT( 0x02, IP_ACTIVE_LOW, IPT_UNKNOWN )
	PORT_BIT( 0x04, IP_ACTIVE_LOW, IPT_GAMBLE_D_UP )
	PORT_BIT( 0x08, IP_ACTIVE_LOW, IPT_GAMBLE_DEAL )  PORT_NAME("Deal / Draw")
	PORT_BIT( 0x10, IP_ACTIVE_LOW, IPT_POKER_CANCEL ) PORT_NAME("Cancel Discards")
	PORT_BIT( 0x20, IP_ACTIVE_LOW, IPT_UNKNOWN )
	PORT_BIT( 0x40, IP_ACTIVE_LOW, IPT_UNUSED )
	PORT_BIT( 0x80, IP_ACTIVE_LOW, IPT_UNUSED )

	PORT_START("IN0-1")
	PORT_BIT( 0x01, IP_ACTIVE_LOW, IPT_COIN1 )          PORT_IMPULSE(2)
	PORT_BIT( 0x02, IP_ACTIVE_LOW, IPT_UNKNOWN )
	PORT_BIT( 0x04, IP_ACTIVE_LOW, IPT_GAMBLE_SERVICE ) PORT_NAME("Service")
	PORT_BIT( 0x08, IP_ACTIVE_LOW, IPT_UNKNOWN )
	PORT_BIT( 0x10, IP_ACTIVE_LOW, IPT_UNKNOWN )
	PORT_BIT( 0x20, IP_ACTIVE_LOW, IPT_UNKNOWN )
	PORT_BIT( 0x40, IP_ACTIVE_LOW, IPT_UNUSED )
	PORT_BIT( 0x80, IP_ACTIVE_LOW, IPT_UNUSED )

	PORT_START("IN0-2")
	PORT_BIT( 0x01, IP_ACTIVE_LOW, IPT_POKER_HOLD1 )  PORT_NAME("Discard 1")
	PORT_BIT( 0x02, IP_ACTIVE_LOW, IPT_POKER_HOLD2 )  PORT_NAME("Discard 2")
	PORT_BIT( 0x04, IP_ACTIVE_LOW, IPT_POKER_HOLD3 )  PORT_NAME("Discard 3")
	PORT_BIT( 0x08, IP_ACTIVE_LOW, IPT_POKER_HOLD4 )  PORT_NAME("Discard 4")
	PORT_BIT( 0x10, IP_ACTIVE_LOW, IPT_POKER_HOLD5 )  PORT_NAME("Discard 5")
	PORT_BIT( 0x20, IP_ACTIVE_LOW, IPT_UNKNOWN )
	PORT_BIT( 0x40, IP_ACTIVE_LOW, IPT_UNUSED )
	PORT_BIT( 0x80, IP_ACTIVE_LOW, IPT_UNUSED )

	PORT_START("IN0-3")
	PORT_BIT( 0x01, IP_ACTIVE_LOW, IPT_SERVICE )      PORT_NAME("Test Mode")
	PORT_BIT( 0x02, IP_ACTIVE_LOW, IPT_GAMBLE_BET )
	PORT_BIT( 0x04, IP_ACTIVE_LOW, IPT_GAMBLE_TAKE )
	PORT_BIT( 0x08, IP_ACTIVE_LOW, IPT_GAMBLE_HIGH )  PORT_NAME("Odd")
	PORT_BIT( 0x10, IP_ACTIVE_LOW, IPT_GAMBLE_LOW )   PORT_NAME("Even")
	PORT_BIT( 0x20, IP_ACTIVE_LOW, IPT_UNKNOWN )
	PORT_BIT( 0x40, IP_ACTIVE_LOW, IPT_UNUSED )
	PORT_BIT( 0x80, IP_ACTIVE_LOW, IPT_UNUSED )

	PORT_START("SW1")
	PORT_DIPNAME( 0x01, 0x01, DEF_STR( Unknown ) )
	PORT_DIPSETTING(    0x01, DEF_STR( Off ) )
	PORT_DIPSETTING(    0x00, DEF_STR( On ) )
	PORT_DIPNAME( 0x02, 0x02, DEF_STR( Unknown ) )
	PORT_DIPSETTING(    0x02, DEF_STR( Off ) )
	PORT_DIPSETTING(    0x00, DEF_STR( On ) )
	PORT_DIPNAME( 0x04, 0x04, DEF_STR( Unknown ) )
	PORT_DIPSETTING(    0x04, DEF_STR( Off ) )
	PORT_DIPSETTING(    0x00, DEF_STR( On ) )
	PORT_DIPNAME( 0x08, 0x08, DEF_STR( Coinage ) )
	PORT_DIPSETTING(    0x00, DEF_STR( 1C_1C ) )           PORT_CONDITION("FRQ", 0x40, EQUALS, 0x00)
	PORT_DIPSETTING(    0x08, "1 Coin/10 Credits" )        PORT_CONDITION("FRQ", 0x40, EQUALS, 0x00)
	PORT_DIPSETTING(    0x00, "1 Coin/25 Credits" )        PORT_CONDITION("FRQ", 0x40, EQUALS, 0x40)
	PORT_DIPSETTING(    0x08, "1 Coin/50 Credits" )        PORT_CONDITION("FRQ", 0x40, EQUALS, 0x40)
	PORT_DIPNAME( 0x30, 0x20, "Minimum Winning Hand")
	PORT_DIPSETTING(    0x20, "Jacks or Better" )
	PORT_DIPSETTING(    0x30, "Queens or Better" )
	PORT_DIPSETTING(    0x00, "Kings or Better" )
	PORT_DIPSETTING(    0x10, "Aces or Better" )
	PORT_DIPNAME( 0xC0, 0x40, "Maximum Bet")
	PORT_DIPSETTING(    0x00, "5" )
	PORT_DIPSETTING(    0x40, "10" )
	PORT_DIPSETTING(    0x80, "20" )
	PORT_DIPSETTING(    0xC0, "50" )

	PORT_START("FRQ")    // settings (PIA0)
	PORT_DIPNAME( 0x01, 0x01, DEF_STR( Unknown ) )
	PORT_DIPSETTING(    0x01, DEF_STR( Off ) )
	PORT_DIPSETTING(    0x00, DEF_STR( On ) )
	PORT_DIPNAME( 0x02, 0x02, DEF_STR( Unknown ) )
	PORT_DIPSETTING(    0x02, DEF_STR( Off ) )
	PORT_DIPSETTING(    0x00, DEF_STR( On ) )
	PORT_DIPNAME( 0x04, 0x04, DEF_STR( Unknown ) )
	PORT_DIPSETTING(    0x04, DEF_STR( Off ) )
	PORT_DIPSETTING(    0x00, DEF_STR( On ) )
	PORT_DIPNAME( 0x08, 0x08, DEF_STR( Unknown ) )
	PORT_DIPSETTING(    0x08, DEF_STR( Off ) )
	PORT_DIPSETTING(    0x00, DEF_STR( On ) )
	PORT_DIPNAME( 0x10, 0x10, DEF_STR( Unknown ) )
	PORT_DIPSETTING(    0x10, DEF_STR( Off ) )
	PORT_DIPSETTING(    0x00, DEF_STR( On ) )
	PORT_DIPNAME( 0x20, 0x20, DEF_STR( Unknown ) )
	PORT_DIPSETTING(    0x20, DEF_STR( Off ) )
	PORT_DIPSETTING(    0x00, DEF_STR( On ) )
	PORT_DIPNAME( 0x40, 0x40, "Coinage Modifer" )
	PORT_DIPSETTING(    0x40, DEF_STR( Off ) )
	PORT_DIPSETTING(    0x00, DEF_STR( On ) )
	PORT_DIPNAME( 0x80, 0x80, "Frequency" )         PORT_DIPLOCATION("FRQ:1")
	PORT_DIPSETTING(    0x80, "60Hz." )
	PORT_DIPSETTING(    0x00, "50Hz." )

//  RGB analogic pots (defaults are in %)

	PORT_START("POT1_RED")
	PORT_ADJUSTER( 0, "RED Preset" )

	PORT_START("POT2_GREEN")
	PORT_ADJUSTER( 0, "GREEN Preset" )

	PORT_START("POT3_BLUE")
	PORT_ADJUSTER( 0, "BLUE Preset" )

INPUT_PORTS_END


static INPUT_PORTS_START( ssipkr )
	PORT_START("IN0-0")
	PORT_BIT( 0x01, IP_ACTIVE_LOW, IPT_COIN2 ) PORT_IMPULSE(2)
	PORT_BIT( 0x02, IP_ACTIVE_LOW, IPT_UNKNOWN )
	PORT_BIT( 0x04, IP_ACTIVE_LOW, IPT_GAMBLE_D_UP )
	PORT_BIT( 0x08, IP_ACTIVE_LOW, IPT_GAMBLE_DEAL ) PORT_NAME("Deal / Draw")
	PORT_BIT( 0x10, IP_ACTIVE_LOW, IPT_POKER_CANCEL ) PORT_NAME("Cancel Discards")
	PORT_BIT( 0x20, IP_ACTIVE_LOW, IPT_UNKNOWN )
	PORT_BIT( 0x40, IP_ACTIVE_LOW, IPT_UNUSED )
	PORT_BIT( 0x80, IP_ACTIVE_LOW, IPT_UNUSED )

	PORT_START("IN0-1")
	PORT_BIT( 0x01, IP_ACTIVE_LOW, IPT_COIN1 ) PORT_IMPULSE(2)
	PORT_BIT( 0x02, IP_ACTIVE_LOW, IPT_UNKNOWN )
	PORT_BIT( 0x04, IP_ACTIVE_LOW, IPT_GAMBLE_SERVICE ) PORT_NAME("Service")
	PORT_BIT( 0x08, IP_ACTIVE_LOW, IPT_UNKNOWN )
	PORT_BIT( 0x10, IP_ACTIVE_LOW, IPT_UNKNOWN )
	PORT_BIT( 0x20, IP_ACTIVE_LOW, IPT_UNKNOWN )
	PORT_BIT( 0x40, IP_ACTIVE_LOW, IPT_UNUSED )
	PORT_BIT( 0x80, IP_ACTIVE_LOW, IPT_UNUSED )

	PORT_START("IN0-2")
	PORT_BIT( 0x01, IP_ACTIVE_LOW, IPT_POKER_HOLD1 ) PORT_NAME("Discard 1")
	PORT_BIT( 0x02, IP_ACTIVE_LOW, IPT_POKER_HOLD2 ) PORT_NAME("Discard 2")
	PORT_BIT( 0x04, IP_ACTIVE_LOW, IPT_POKER_HOLD3 ) PORT_NAME("Discard 3")
	PORT_BIT( 0x08, IP_ACTIVE_LOW, IPT_POKER_HOLD4 ) PORT_NAME("Discard 4")
	PORT_BIT( 0x10, IP_ACTIVE_LOW, IPT_POKER_HOLD5 ) PORT_NAME("Discard 5")
	PORT_BIT( 0x20, IP_ACTIVE_LOW, IPT_UNKNOWN )
	PORT_BIT( 0x40, IP_ACTIVE_LOW, IPT_UNUSED )
	PORT_BIT( 0x80, IP_ACTIVE_LOW, IPT_UNUSED )

	PORT_START("IN0-3")
	PORT_BIT( 0x01, IP_ACTIVE_LOW, IPT_SERVICE )     PORT_NAME("Test Mode")
	PORT_BIT( 0x02, IP_ACTIVE_LOW, IPT_GAMBLE_BET )
	PORT_BIT( 0x04, IP_ACTIVE_LOW, IPT_GAMBLE_TAKE )
	PORT_BIT( 0x08, IP_ACTIVE_LOW, IPT_GAMBLE_HIGH ) PORT_NAME("Odd")
	PORT_BIT( 0x10, IP_ACTIVE_LOW, IPT_GAMBLE_LOW )  PORT_NAME("Even")
	PORT_BIT( 0x20, IP_ACTIVE_LOW, IPT_UNKNOWN )
	PORT_BIT( 0x40, IP_ACTIVE_LOW, IPT_UNUSED )
	PORT_BIT( 0x80, IP_ACTIVE_LOW, IPT_UNUSED )

	PORT_START("SW1")
	PORT_DIPNAME( 0x01, 0x01, DEF_STR( Unknown ) )
	PORT_DIPSETTING(    0x01, DEF_STR( Off ) )
	PORT_DIPSETTING(    0x00, DEF_STR( On ) )
	PORT_DIPNAME( 0x02, 0x02, DEF_STR( Unknown ) )
	PORT_DIPSETTING(    0x02, DEF_STR( Off ) )
	PORT_DIPSETTING(    0x00, DEF_STR( On ) )
	PORT_DIPNAME( 0x04, 0x04, DEF_STR( Unknown ) )
	PORT_DIPSETTING(    0x04, DEF_STR( Off ) )
	PORT_DIPSETTING(    0x00, DEF_STR( On ) )
	PORT_DIPNAME( 0x08, 0x08, DEF_STR( Coinage ) )
	PORT_DIPSETTING(    0x08, "1 Coin/1 Point" )          PORT_CONDITION("FRQ", 0x40, EQUALS, 0x40)
	PORT_DIPSETTING(    0x08, "1 Coin/5 Points" )         PORT_CONDITION("FRQ", 0x40, EQUALS, 0x00)
	PORT_DIPSETTING(    0x00, "1 Coin/10 Points" )        PORT_CONDITION("FRQ", 0x40, EQUALS, 0x40)
	PORT_DIPSETTING(    0x00, "1 Coin/25 Points" )        PORT_CONDITION("FRQ", 0x40, EQUALS, 0x00)
	PORT_DIPNAME( 0x30, 0x20, "Minimum Winning Hand")
	PORT_DIPSETTING(    0x20, "Jacks or Better" )
	PORT_DIPSETTING(    0x30, "Queens or Better" )
	PORT_DIPSETTING(    0x00, "Kings or Better" )
	PORT_DIPSETTING(    0x10, "Aces or Better" )
	PORT_DIPNAME( 0xc0, 0x40, "Maximum Bet")
	PORT_DIPSETTING(    0x00, "5" )
	PORT_DIPSETTING(    0x40, "10" )
	PORT_DIPSETTING(    0x80, "20" )
	PORT_DIPSETTING(    0xc0, "50" )

	PORT_START("FRQ")   // settings (PIA0)
	PORT_DIPNAME( 0x01, 0x01, DEF_STR( Unknown ) )
	PORT_DIPSETTING(    0x01, DEF_STR( Off ) )
	PORT_DIPSETTING(    0x00, DEF_STR( On ) )
	PORT_DIPNAME( 0x02, 0x02, DEF_STR( Unknown ) )
	PORT_DIPSETTING(    0x02, DEF_STR( Off ) )
	PORT_DIPSETTING(    0x00, DEF_STR( On ) )
	PORT_DIPNAME( 0x04, 0x04, DEF_STR( Unknown ) )
	PORT_DIPSETTING(    0x04, DEF_STR( Off ) )
	PORT_DIPSETTING(    0x00, DEF_STR( On ) )
	PORT_DIPNAME( 0x08, 0x08, DEF_STR( Unknown ) )
	PORT_DIPSETTING(    0x08, DEF_STR( Off ) )
	PORT_DIPSETTING(    0x00, DEF_STR( On ) )
	PORT_DIPNAME( 0x10, 0x10, DEF_STR( Unknown ) )
	PORT_DIPSETTING(    0x10, DEF_STR( Off ) )
	PORT_DIPSETTING(    0x00, DEF_STR( On ) )
	PORT_DIPNAME( 0x20, 0x20, DEF_STR( Unknown ) )
	PORT_DIPSETTING(    0x20, DEF_STR( Off ) )
	PORT_DIPSETTING(    0x00, DEF_STR( On ) )
	PORT_DIPNAME( 0x40, 0x40, "Coinage Modifer" )
	PORT_DIPSETTING(    0x40, DEF_STR( Off ) )
	PORT_DIPSETTING(    0x00, DEF_STR( On ) )
	PORT_DIPNAME( 0x80, 0x80, "Frequency" )         PORT_DIPLOCATION("FRQ:1")
	PORT_DIPSETTING(    0x80, "60Hz." )
	PORT_DIPSETTING(    0x00, "50Hz." )

//  RGB analogic pots (defaults are in %)

	PORT_START("POT1_RED")
	PORT_ADJUSTER( 0, "RED Preset" )

	PORT_START("POT2_GREEN")
	PORT_ADJUSTER( 0, "GREEN Preset" )

	PORT_START("POT3_BLUE")
	PORT_ADJUSTER( 0, "BLUE Preset" )

INPUT_PORTS_END


static INPUT_PORTS_START( comg204 )
	PORT_START("IN0-0")
	PORT_BIT( 0x01, IP_ACTIVE_LOW, IPT_GAMBLE_BET )   PORT_NAME("Play (Bet)")
	PORT_BIT( 0x02, IP_ACTIVE_LOW, IPT_GAMBLE_DEAL )  PORT_NAME("Deal / Draw")
	PORT_BIT( 0x04, IP_ACTIVE_LOW, IPT_POKER_HOLD1 )  PORT_NAME("Hit (Pedir)") PORT_CODE(KEYCODE_V)
	PORT_BIT( 0x08, IP_ACTIVE_LOW, IPT_GAMBLE_STAND ) PORT_NAME("Stand")
	PORT_BIT( 0x10, IP_ACTIVE_LOW, IPT_GAMBLE_D_UP )  PORT_NAME("Double")
	PORT_BIT( 0x20, IP_ACTIVE_LOW, IPT_UNUSED )
	PORT_BIT( 0x40, IP_ACTIVE_LOW, IPT_UNUSED )
	PORT_BIT( 0x80, IP_ACTIVE_LOW, IPT_UNUSED )
	PORT_START("IN0-1")
	PORT_BIT( 0x01, IP_ACTIVE_LOW, IPT_UNUSED )
	PORT_BIT( 0x02, IP_ACTIVE_LOW, IPT_UNUSED )
	PORT_BIT( 0x04, IP_ACTIVE_LOW, IPT_SERVICE )      PORT_NAME("Learn")        PORT_CODE(KEYCODE_8)
	PORT_BIT( 0x08, IP_ACTIVE_LOW, IPT_SERVICE )      PORT_NAME("Clr Data")     PORT_CODE(KEYCODE_0)
	PORT_BIT( 0x10, IP_ACTIVE_LOW, IPT_SERVICE )      PORT_NAME("Audit")        PORT_CODE(KEYCODE_9)
	PORT_BIT( 0x20, IP_ACTIVE_LOW, IPT_SERVICE )      PORT_NAME("Test")
	PORT_BIT( 0x40, IP_ACTIVE_LOW, IPT_UNUSED )
	PORT_BIT( 0x80, IP_ACTIVE_LOW, IPT_UNUSED )

	PORT_START("IN0-2")
	PORT_BIT( 0x01, IP_ACTIVE_LOW, IPT_UNUSED )
	PORT_BIT( 0x02, IP_ACTIVE_LOW, IPT_UNUSED )
	PORT_BIT( 0x04, IP_ACTIVE_LOW, IPT_UNUSED )
	PORT_BIT( 0x08, IP_ACTIVE_LOW, IPT_COIN1 )        PORT_NAME("Coin-In A")    PORT_IMPULSE(2)
	PORT_BIT( 0x10, IP_ACTIVE_LOW, IPT_COIN2 )        PORT_NAME("Coin-In B")    PORT_IMPULSE(2)
	PORT_BIT( 0x20, IP_ACTIVE_LOW, IPT_UNUSED )
	PORT_BIT( 0x40, IP_ACTIVE_LOW, IPT_UNUSED )
	PORT_BIT( 0x80, IP_ACTIVE_LOW, IPT_UNUSED )

	PORT_START("IN0-3")
	PORT_BIT( 0x01, IP_ACTIVE_LOW, IPT_SERVICE )      PORT_NAME("Tilt")         PORT_CODE(KEYCODE_T)
	PORT_BIT( 0x02, IP_ACTIVE_LOW, IPT_UNUSED )
	PORT_BIT( 0x04, IP_ACTIVE_LOW, IPT_UNUSED )
	PORT_BIT( 0x08, IP_ACTIVE_LOW, IPT_UNUSED )
	PORT_BIT( 0x10, IP_ACTIVE_LOW, IPT_UNUSED )
	PORT_BIT( 0x20, IP_ACTIVE_LOW, IPT_UNUSED )
	PORT_BIT( 0x40, IP_ACTIVE_LOW, IPT_UNUSED )
	PORT_BIT( 0x80, IP_ACTIVE_LOW, IPT_UNUSED )

	// For System 905, SW1 uses the whole PIA1 portA.

	PORT_START("SW1")    // settings (PIA1)
	PORT_DIPNAME( 0x01, 0x01, DEF_STR( Unknown ) )  PORT_DIPLOCATION("SW1:1")
	PORT_DIPSETTING(    0x01, DEF_STR( Off ) )
	PORT_DIPSETTING(    0x00, DEF_STR( On ) )
	PORT_DIPNAME( 0x02, 0x02, DEF_STR( Unknown ) )  PORT_DIPLOCATION("SW1:2")
	PORT_DIPSETTING(    0x02, DEF_STR( Off ) )
	PORT_DIPSETTING(    0x00, DEF_STR( On ) )
	PORT_DIPNAME( 0x04, 0x04, DEF_STR( Unknown ) )  PORT_DIPLOCATION("SW1:3")
	PORT_DIPSETTING(    0x04, DEF_STR( Off ) )
	PORT_DIPSETTING(    0x00, DEF_STR( On ) )
	PORT_DIPNAME( 0x08, 0x08, DEF_STR( Unknown ) )  PORT_DIPLOCATION("SW1:4")
	PORT_DIPSETTING(    0x08, DEF_STR( Off ) )
	PORT_DIPSETTING(    0x00, DEF_STR( On ) )
	PORT_DIPNAME( 0x10, 0x10, DEF_STR( Unknown ) )  PORT_DIPLOCATION("SW1:5")
	PORT_DIPSETTING(    0x10, DEF_STR( Off ) )
	PORT_DIPSETTING(    0x00, DEF_STR( On ) )
	PORT_DIPNAME( 0x20, 0x20, DEF_STR( Unknown ) )  PORT_DIPLOCATION("SW1:6")
	PORT_DIPSETTING(    0x20, DEF_STR( Off ) )
	PORT_DIPSETTING(    0x00, DEF_STR( On ) )
	PORT_DIPNAME( 0x40, 0x40, DEF_STR( Unknown ) )  PORT_DIPLOCATION("SW1:7")
	PORT_DIPSETTING(    0x40, DEF_STR( Off ) )
	PORT_DIPSETTING(    0x00, DEF_STR( On ) )
	PORT_DIPNAME( 0x80, 0x80, DEF_STR( Unknown ) )  PORT_DIPLOCATION("SW1:8")
	PORT_DIPSETTING(    0x80, DEF_STR( Off ) )
	PORT_DIPSETTING(    0x00, DEF_STR( On ) )

//  RGB analogic pots (defaults are in %)

	PORT_START("POT1_RED")
	PORT_ADJUSTER( 0, "RED Preset" )

	PORT_START("POT2_GREEN")
	PORT_ADJUSTER( 0, "GREEN Preset" )

	PORT_START("POT3_BLUE")
	PORT_ADJUSTER( 75, "BLUE Preset" )

INPUT_PORTS_END


static INPUT_PORTS_START( stand906 )

	PORT_START("IN0-0")
	PORT_BIT( 0x01, IP_ACTIVE_LOW, IPT_COIN1 )         PORT_IMPULSE(2)
	PORT_BIT( 0x02, IP_ACTIVE_LOW, IPT_GAMBLE_TAKE )
	PORT_BIT( 0x04, IP_ACTIVE_LOW, IPT_UNUSED )
	PORT_BIT( 0x08, IP_ACTIVE_LOW, IPT_GAMBLE_DEAL )   PORT_NAME("Deal / LKOUT")
	PORT_BIT( 0x10, IP_ACTIVE_LOW, IPT_POKER_CANCEL )  PORT_NAME("Cancel Discards")
	PORT_BIT( 0x20, IP_ACTIVE_LOW, IPT_GAMBLE_STAND )  PORT_NAME("Stand / DVTR")
	PORT_BIT( 0x40, IP_ACTIVE_LOW, IPT_UNUSED )
	PORT_BIT( 0x80, IP_ACTIVE_LOW, IPT_UNUSED )

	PORT_START("IN0-1")
	PORT_BIT( 0x01, IP_ACTIVE_LOW, IPT_CUSTOM )        PORT_READ_LINE_DEVICE_MEMBER("hopper", ticket_dispenser_device, line_r)
	PORT_BIT( 0x02, IP_ACTIVE_LOW, IPT_SERVICE )       PORT_CODE(KEYCODE_H) PORT_NAME("Hopper Weight") PORT_TOGGLE
	PORT_BIT( 0x04, IP_ACTIVE_LOW, IPT_GAMBLE_DOOR )                        PORT_NAME("Door")          PORT_TOGGLE
	PORT_BIT( 0x08, IP_ACTIVE_LOW, IPT_SERVICE )       PORT_CODE(KEYCODE_9) PORT_NAME("Menu")
	PORT_BIT( 0x10, IP_ACTIVE_LOW, IPT_GAMBLE_KEYOUT )                      PORT_NAME("Hand Pay")
	PORT_BIT( 0x20, IP_ACTIVE_LOW, IPT_SERVICE)        PORT_CODE(KEYCODE_R) PORT_NAME("Error Reset")
	PORT_BIT( 0x40, IP_ACTIVE_LOW, IPT_UNUSED )
	PORT_BIT( 0x80, IP_ACTIVE_LOW, IPT_UNUSED )


	PORT_START("IN0-2")
	PORT_BIT( 0x01, IP_ACTIVE_LOW, IPT_POKER_HOLD1 )   PORT_NAME("Discard 1")
	PORT_BIT( 0x02, IP_ACTIVE_LOW, IPT_POKER_HOLD2 )   PORT_NAME("Discard 2")
	PORT_BIT( 0x04, IP_ACTIVE_LOW, IPT_POKER_HOLD3 )   PORT_NAME("Discard 3")
	PORT_BIT( 0x08, IP_ACTIVE_LOW, IPT_POKER_HOLD4 )   PORT_NAME("Discard 4")
	PORT_BIT( 0x10, IP_ACTIVE_LOW, IPT_POKER_HOLD5 )   PORT_NAME("Discard 5")
	PORT_BIT( 0x20, IP_ACTIVE_LOW, IPT_UNUSED )
	PORT_BIT( 0x40, IP_ACTIVE_LOW, IPT_UNUSED )
	PORT_BIT( 0x80, IP_ACTIVE_LOW, IPT_UNUSED )

	PORT_START("IN0-3")
	PORT_BIT( 0x01, IP_ACTIVE_LOW, IPT_SERVICE )       PORT_CODE(KEYCODE_D) PORT_NAME("Drop Door") PORT_TOGGLE
	PORT_BIT( 0x02, IP_ACTIVE_LOW, IPT_GAMBLE_BET )
	PORT_BIT( 0x04, IP_ACTIVE_LOW, IPT_SERVICE )       PORT_CODE(KEYCODE_8) PORT_NAME("Change")
	PORT_BIT( 0x08, IP_ACTIVE_LOW, IPT_UNUSED )
	PORT_BIT( 0x10, IP_ACTIVE_LOW, IPT_SERVICE )       PORT_CODE(KEYCODE_0) PORT_NAME("Prog Hit")
	PORT_BIT( 0x20, IP_ACTIVE_LOW, IPT_UNUSED )
	PORT_BIT( 0x40, IP_ACTIVE_LOW, IPT_UNUSED )
	PORT_BIT( 0x80, IP_ACTIVE_LOW, IPT_UNUSED )

	PORT_START("SW1")    // settings (PIAT1)
	PORT_DIPNAME( 0x01, 0x01, DEF_STR( Unknown ) )  PORT_DIPLOCATION("SW1:1")
	PORT_DIPSETTING(    0x01, DEF_STR( Off ) )
	PORT_DIPSETTING(    0x00, DEF_STR( On ) )
	PORT_DIPNAME( 0x02, 0x02, DEF_STR( Unknown ) )  PORT_DIPLOCATION("SW1:2")
	PORT_DIPSETTING(    0x02, DEF_STR( Off ) )
	PORT_DIPSETTING(    0x00, DEF_STR( On ) )
	PORT_DIPNAME( 0x04, 0x04, DEF_STR( Unknown ) )  PORT_DIPLOCATION("SW1:3")
	PORT_DIPSETTING(    0x04, DEF_STR( Off ) )
	PORT_DIPSETTING(    0x00, DEF_STR( On ) )
	PORT_DIPNAME( 0x08, 0x08, DEF_STR( Unknown ) )  PORT_DIPLOCATION("SW1:4")
	PORT_DIPSETTING(    0x08, DEF_STR( Off ) )
	PORT_DIPSETTING(    0x00, DEF_STR( On ) )
	PORT_DIPNAME( 0x10, 0x10, DEF_STR( Unknown ) )  PORT_DIPLOCATION("SW1:5")
	PORT_DIPSETTING(    0x10, DEF_STR( Off ) )
	PORT_DIPSETTING(    0x00, DEF_STR( On ) )
	PORT_DIPNAME( 0x20, 0x20, DEF_STR( Unknown ) )  PORT_DIPLOCATION("SW1:6")
	PORT_DIPSETTING(    0x20, DEF_STR( Off ) )
	PORT_DIPSETTING(    0x00, DEF_STR( On ) )
	PORT_DIPNAME( 0x40, 0x40, DEF_STR( Unknown ) )  PORT_DIPLOCATION("SW1:7")
	PORT_DIPSETTING(    0x40, DEF_STR( Off ) )
	PORT_DIPSETTING(    0x00, DEF_STR( On ) )
	PORT_DIPNAME( 0x80, 0x80, DEF_STR( Unknown ) )  PORT_DIPLOCATION("SW1:8")
	PORT_DIPSETTING(    0x80, DEF_STR( Off ) )
	PORT_DIPSETTING(    0x00, DEF_STR( On ) )

	PORT_START("SW2")    // Tied to AY8912 port. Covered with tape except SW2-8
	PORT_DIPNAME( 0x01, 0x01, DEF_STR( Unknown ) )  PORT_DIPLOCATION("SW2:8")
	PORT_DIPSETTING(    0x01, DEF_STR( Off ) )
	PORT_DIPSETTING(    0x00, DEF_STR( On ) )
	PORT_DIPNAME( 0x02, 0x02, DEF_STR( Unknown ) )  PORT_DIPLOCATION("SW2:7")
	PORT_DIPSETTING(    0x02, DEF_STR( Off ) )
	PORT_DIPSETTING(    0x00, DEF_STR( On ) )
	PORT_DIPNAME( 0x04, 0x04, DEF_STR( Unknown ) )  PORT_DIPLOCATION("SW2:6")
	PORT_DIPSETTING(    0x04, DEF_STR( Off ) )
	PORT_DIPSETTING(    0x00, DEF_STR( On ) )
	PORT_DIPNAME( 0x08, 0x08, DEF_STR( Unknown ) )  PORT_DIPLOCATION("SW2:5")
	PORT_DIPSETTING(    0x08, DEF_STR( Off ) )
	PORT_DIPSETTING(    0x00, DEF_STR( On ) )
	PORT_DIPNAME( 0x10, 0x10, DEF_STR( Unknown ) )  PORT_DIPLOCATION("SW2:4")
	PORT_DIPSETTING(    0x10, DEF_STR( Off ) )
	PORT_DIPSETTING(    0x00, DEF_STR( On ) )
	PORT_DIPNAME( 0x20, 0x20, DEF_STR( Unknown ) )  PORT_DIPLOCATION("SW2:3")
	PORT_DIPSETTING(    0x20, DEF_STR( Off ) )
	PORT_DIPSETTING(    0x00, DEF_STR( On ) )
	PORT_DIPNAME( 0x40, 0x40, DEF_STR( Unknown ) )  PORT_DIPLOCATION("SW2:2")
	PORT_DIPSETTING(    0x40, DEF_STR( Off ) )
	PORT_DIPSETTING(    0x00, DEF_STR( On ) )
	PORT_DIPNAME( 0x80, 0x80, DEF_STR( Unknown ) )  PORT_DIPLOCATION("SW2:1")
	PORT_DIPSETTING(    0x80, DEF_STR( Off ) )
	PORT_DIPSETTING(    0x00, DEF_STR( On ) )

//  RGB analogic pots (defaults are in %)

	PORT_START("POT1_RED")
	PORT_ADJUSTER( 0, "RED Preset" )

	PORT_START("POT2_GREEN")
	PORT_ADJUSTER( 0, "GREEN Preset" )

	PORT_START("POT3_BLUE")
	PORT_ADJUSTER( 75, "BLUE Preset" )

INPUT_PORTS_END


static INPUT_PORTS_START( cas21iwc )

	PORT_START("IN0-0")
	PORT_BIT( 0x01, IP_ACTIVE_LOW, IPT_COIN1 )        PORT_IMPULSE(2) PORT_NAME("Coin In (Fichas Entrada)")
	PORT_BIT( 0x02, IP_ACTIVE_LOW, IPT_GAMBLE_TAKE )                  PORT_NAME("Take (Cobrar)")
	PORT_BIT( 0x04, IP_ACTIVE_LOW, IPT_UNUSED )
	PORT_BIT( 0x08, IP_ACTIVE_LOW, IPT_UNUSED )
	PORT_BIT( 0x10, IP_ACTIVE_LOW, IPT_UNUSED )
	PORT_BIT( 0x20, IP_ACTIVE_LOW, IPT_UNUSED )
	PORT_BIT( 0x40, IP_ACTIVE_LOW, IPT_UNUSED )
	PORT_BIT( 0x80, IP_ACTIVE_LOW, IPT_UNUSED )

	PORT_START("IN0-1")
	PORT_BIT( 0x01, IP_ACTIVE_LOW, IPT_CUSTOM )        PORT_READ_LINE_DEVICE_MEMBER("hopper", ticket_dispenser_device, line_r)
	PORT_BIT( 0x02, IP_ACTIVE_LOW, IPT_SERVICE )       PORT_CODE(KEYCODE_H) PORT_NAME("Hopper Height (Peso Tolva)") PORT_TOGGLE
	PORT_BIT( 0x04, IP_ACTIVE_LOW, IPT_GAMBLE_DOOR )                        PORT_NAME("Door (Puerta)")              PORT_TOGGLE
	PORT_BIT( 0x08, IP_ACTIVE_LOW, IPT_SERVICE )       PORT_CODE(KEYCODE_9) PORT_NAME("Menu")
	PORT_BIT( 0x10, IP_ACTIVE_LOW, IPT_GAMBLE_KEYOUT )                      PORT_NAME("Hand Pay (Pago Manual)")
	PORT_BIT( 0x20, IP_ACTIVE_LOW, IPT_SERVICE)        PORT_CODE(KEYCODE_R) PORT_NAME("Error Reset (Correccion Error)")
	PORT_BIT( 0x40, IP_ACTIVE_LOW, IPT_UNUSED )
	PORT_BIT( 0x80, IP_ACTIVE_LOW, IPT_UNUSED )

	PORT_START("IN0-2")  // TODO: BJ predef inputs...
	PORT_BIT( 0x01, IP_ACTIVE_LOW, IPT_UNUSED )
	PORT_BIT( 0x02, IP_ACTIVE_LOW, IPT_GAMBLE_DEAL )   PORT_CODE(KEYCODE_X) PORT_NAME("Deal (Dar) / Cierre")
	PORT_BIT( 0x04, IP_ACTIVE_LOW, IPT_GAMBLE_D_UP )   PORT_CODE(KEYCODE_C) PORT_NAME("Double-Up (Doblar)")
	PORT_BIT( 0x08, IP_ACTIVE_LOW, IPT_POKER_HOLD1 )   PORT_CODE(KEYCODE_V) PORT_NAME("Hit (Pedir)")
	PORT_BIT( 0x10, IP_ACTIVE_LOW, IPT_GAMBLE_STAND )  PORT_CODE(KEYCODE_B) PORT_NAME("Stand (Plantar) / Desv")
	PORT_BIT( 0x20, IP_ACTIVE_LOW, IPT_UNUSED )
	PORT_BIT( 0x40, IP_ACTIVE_LOW, IPT_UNUSED )
	PORT_BIT( 0x80, IP_ACTIVE_LOW, IPT_UNUSED )

	PORT_START("IN0-3")
	PORT_BIT( 0x01, IP_ACTIVE_LOW, IPT_SERVICE )       PORT_CODE(KEYCODE_D) PORT_NAME("Drop Door (Cajon Abierto)") PORT_TOGGLE
	PORT_BIT( 0x02, IP_ACTIVE_LOW, IPT_GAMBLE_BET )                         PORT_NAME("Bet (Apostar)")
	PORT_BIT( 0x04, IP_ACTIVE_LOW, IPT_SERVICE )       PORT_CODE(KEYCODE_8) PORT_NAME("Attendant (Asistente)")
	PORT_BIT( 0x08, IP_ACTIVE_LOW, IPT_UNUSED )
	PORT_BIT( 0x10, IP_ACTIVE_LOW, IPT_UNUSED )
	PORT_BIT( 0x20, IP_ACTIVE_LOW, IPT_UNUSED )
	PORT_BIT( 0x40, IP_ACTIVE_LOW, IPT_UNUSED )
	PORT_BIT( 0x80, IP_ACTIVE_LOW, IPT_UNUSED )

	PORT_START("SW1")    // settings (PIAT1)
	PORT_DIPNAME( 0x01, 0x01, DEF_STR( Unknown ) )  PORT_DIPLOCATION("SW1:1")
	PORT_DIPSETTING(    0x01, DEF_STR( Off ) )
	PORT_DIPSETTING(    0x00, DEF_STR( On ) )
	PORT_DIPNAME( 0x02, 0x02, DEF_STR( Unknown ) )  PORT_DIPLOCATION("SW1:2")
	PORT_DIPSETTING(    0x02, DEF_STR( Off ) )
	PORT_DIPSETTING(    0x00, DEF_STR( On ) )
	PORT_DIPNAME( 0x04, 0x04, DEF_STR( Unknown ) )  PORT_DIPLOCATION("SW1:3")
	PORT_DIPSETTING(    0x04, DEF_STR( Off ) )
	PORT_DIPSETTING(    0x00, DEF_STR( On ) )
	PORT_DIPNAME( 0x08, 0x08, DEF_STR( Unknown ) )  PORT_DIPLOCATION("SW1:4")
	PORT_DIPSETTING(    0x08, DEF_STR( Off ) )
	PORT_DIPSETTING(    0x00, DEF_STR( On ) )
	PORT_DIPNAME( 0x10, 0x10, DEF_STR( Unknown ) )  PORT_DIPLOCATION("SW1:5")
	PORT_DIPSETTING(    0x10, DEF_STR( Off ) )
	PORT_DIPSETTING(    0x00, DEF_STR( On ) )
	PORT_DIPNAME( 0x20, 0x20, DEF_STR( Unknown ) )  PORT_DIPLOCATION("SW1:6")
	PORT_DIPSETTING(    0x20, DEF_STR( Off ) )
	PORT_DIPSETTING(    0x00, DEF_STR( On ) )
	PORT_DIPNAME( 0x40, 0x40, DEF_STR( Unknown ) )  PORT_DIPLOCATION("SW1:7")
	PORT_DIPSETTING(    0x40, DEF_STR( Off ) )
	PORT_DIPSETTING(    0x00, DEF_STR( On ) )
	PORT_DIPNAME( 0x80, 0x80, DEF_STR( Unknown ) )  PORT_DIPLOCATION("SW1:8")
	PORT_DIPSETTING(    0x80, DEF_STR( Off ) )
	PORT_DIPSETTING(    0x00, DEF_STR( On ) )

	PORT_START("SW2")    // Tied to AY8912 port. Covered with tape except SW2-8
	PORT_DIPNAME( 0x01, 0x01, DEF_STR( Unknown ) )  PORT_DIPLOCATION("SW2:8")
	PORT_DIPSETTING(    0x01, DEF_STR( Off ) )
	PORT_DIPSETTING(    0x00, DEF_STR( On ) )
	PORT_DIPNAME( 0x02, 0x02, DEF_STR( Unknown ) )  PORT_DIPLOCATION("SW2:7")
	PORT_DIPSETTING(    0x02, DEF_STR( Off ) )
	PORT_DIPSETTING(    0x00, DEF_STR( On ) )
	PORT_DIPNAME( 0x04, 0x04, DEF_STR( Unknown ) )  PORT_DIPLOCATION("SW2:6")
	PORT_DIPSETTING(    0x04, DEF_STR( Off ) )
	PORT_DIPSETTING(    0x00, DEF_STR( On ) )
	PORT_DIPNAME( 0x08, 0x08, DEF_STR( Unknown ) )  PORT_DIPLOCATION("SW2:5")
	PORT_DIPSETTING(    0x08, DEF_STR( Off ) )
	PORT_DIPSETTING(    0x00, DEF_STR( On ) )
	PORT_DIPNAME( 0x10, 0x10, DEF_STR( Unknown ) )  PORT_DIPLOCATION("SW2:4")
	PORT_DIPSETTING(    0x10, DEF_STR( Off ) )
	PORT_DIPSETTING(    0x00, DEF_STR( On ) )
	PORT_DIPNAME( 0x20, 0x20, DEF_STR( Unknown ) )  PORT_DIPLOCATION("SW2:3")
	PORT_DIPSETTING(    0x20, DEF_STR( Off ) )
	PORT_DIPSETTING(    0x00, DEF_STR( On ) )
	PORT_DIPNAME( 0x40, 0x40, DEF_STR( Unknown ) )  PORT_DIPLOCATION("SW2:2")
	PORT_DIPSETTING(    0x40, DEF_STR( Off ) )
	PORT_DIPSETTING(    0x00, DEF_STR( On ) )
	PORT_DIPNAME( 0x80, 0x80, DEF_STR( Unknown ) )  PORT_DIPLOCATION("SW2:1")
	PORT_DIPSETTING(    0x80, DEF_STR( Off ) )
	PORT_DIPSETTING(    0x00, DEF_STR( On ) )

//  RGB analogic pots (defaults are in %)

	PORT_START("POT1_RED")
	PORT_ADJUSTER( 0, "RED Preset" )

	PORT_START("POT2_GREEN")
	PORT_ADJUSTER( 0, "GREEN Preset" )

	PORT_START("POT3_BLUE")
	PORT_ADJUSTER( 75, "BLUE Preset" )

INPUT_PORTS_END


static INPUT_PORTS_START( pokeriwc )

	PORT_START("IN0-0")
	PORT_BIT( 0x01, IP_ACTIVE_LOW, IPT_COIN1 )         PORT_NAME("Coin In (Fichas Entrada)")  PORT_IMPULSE(2)
	PORT_BIT( 0x02, IP_ACTIVE_LOW, IPT_GAMBLE_TAKE )   PORT_NAME("Take (Cobrar)")
	PORT_BIT( 0x04, IP_ACTIVE_LOW, IPT_UNUSED )
	PORT_BIT( 0x08, IP_ACTIVE_LOW, IPT_GAMBLE_DEAL )   PORT_NAME("Deal (Dar) / Lockout (Cierre)")
	PORT_BIT( 0x10, IP_ACTIVE_LOW, IPT_POKER_CANCEL )  PORT_NAME("Cancel (Cancelar)")
	PORT_BIT( 0x20, IP_ACTIVE_LOW, IPT_GAMBLE_STAND )  PORT_NAME("Stand (Plantar)/ DVTR (Desviar)")
	PORT_BIT( 0x40, IP_ACTIVE_LOW, IPT_UNUSED )
	PORT_BIT( 0x80, IP_ACTIVE_LOW, IPT_UNUSED )

	PORT_START("IN0-1")
	PORT_BIT( 0x01, IP_ACTIVE_LOW, IPT_CUSTOM )        PORT_READ_LINE_DEVICE_MEMBER("hopper", ticket_dispenser_device, line_r)
	PORT_BIT( 0x02, IP_ACTIVE_LOW, IPT_SERVICE )       PORT_CODE(KEYCODE_H) PORT_NAME("Hopper Weight (Peso Tolva)") PORT_TOGGLE
	PORT_BIT( 0x04, IP_ACTIVE_LOW, IPT_GAMBLE_DOOR )                        PORT_NAME("Door (Puerta Abierta)")      PORT_TOGGLE
	PORT_BIT( 0x08, IP_ACTIVE_LOW, IPT_SERVICE )       PORT_CODE(KEYCODE_9) PORT_NAME("Menu")
	PORT_BIT( 0x10, IP_ACTIVE_LOW, IPT_GAMBLE_KEYOUT )                      PORT_NAME("Hand Pay (Pago Manual)")
	PORT_BIT( 0x20, IP_ACTIVE_LOW, IPT_SERVICE)        PORT_CODE(KEYCODE_R) PORT_NAME("Error Reset (Correccion de Errores)")
	PORT_BIT( 0x40, IP_ACTIVE_LOW, IPT_UNUSED )
	PORT_BIT( 0x80, IP_ACTIVE_LOW, IPT_UNUSED )

	PORT_START("IN0-2")
	PORT_BIT( 0x01, IP_ACTIVE_LOW, IPT_POKER_HOLD1 )   PORT_NAME("Discard (Descartar) 1")
	PORT_BIT( 0x02, IP_ACTIVE_LOW, IPT_POKER_HOLD2 )   PORT_NAME("Discard (Descartar) 2")
	PORT_BIT( 0x04, IP_ACTIVE_LOW, IPT_POKER_HOLD3 )   PORT_NAME("Discard (Descartar) 3")
	PORT_BIT( 0x08, IP_ACTIVE_LOW, IPT_POKER_HOLD4 )   PORT_NAME("Discard (Descartar) 4")
	PORT_BIT( 0x10, IP_ACTIVE_LOW, IPT_POKER_HOLD5 )   PORT_NAME("Discard (Descartar) 5")
	PORT_BIT( 0x20, IP_ACTIVE_LOW, IPT_UNUSED )
	PORT_BIT( 0x40, IP_ACTIVE_LOW, IPT_UNUSED )
	PORT_BIT( 0x80, IP_ACTIVE_LOW, IPT_UNUSED )

	PORT_START("IN0-3")
	PORT_BIT( 0x01, IP_ACTIVE_LOW, IPT_SERVICE )       PORT_CODE(KEYCODE_D) PORT_NAME("Drop Door (Cajon Abierto)") PORT_TOGGLE
	PORT_BIT( 0x02, IP_ACTIVE_LOW, IPT_GAMBLE_BET )                         PORT_NAME("Bet (Apostar)")
	PORT_BIT( 0x04, IP_ACTIVE_LOW, IPT_SERVICE )       PORT_CODE(KEYCODE_8) PORT_NAME("Attendant (Asistente)")
	PORT_BIT( 0x08, IP_ACTIVE_LOW, IPT_UNUSED )
	PORT_BIT( 0x10, IP_ACTIVE_LOW, IPT_SERVICE )       PORT_CODE(KEYCODE_0) PORT_NAME("Prog Hit (Pozo Acumulado)")
	PORT_BIT( 0x20, IP_ACTIVE_LOW, IPT_UNUSED )
	PORT_BIT( 0x40, IP_ACTIVE_LOW, IPT_UNUSED )
	PORT_BIT( 0x80, IP_ACTIVE_LOW, IPT_UNUSED )

	PORT_START("SW1")    // settings (PIAT1)
	PORT_DIPNAME( 0x01, 0x01, DEF_STR( Unknown ) )  PORT_DIPLOCATION("SW1:1")
	PORT_DIPSETTING(    0x01, DEF_STR( Off ) )
	PORT_DIPSETTING(    0x00, DEF_STR( On ) )
	PORT_DIPNAME( 0x02, 0x02, DEF_STR( Unknown ) )  PORT_DIPLOCATION("SW1:2")
	PORT_DIPSETTING(    0x02, DEF_STR( Off ) )
	PORT_DIPSETTING(    0x00, DEF_STR( On ) )
	PORT_DIPNAME( 0x04, 0x04, DEF_STR( Unknown ) )  PORT_DIPLOCATION("SW1:3")
	PORT_DIPSETTING(    0x04, DEF_STR( Off ) )
	PORT_DIPSETTING(    0x00, DEF_STR( On ) )
	PORT_DIPNAME( 0x08, 0x08, DEF_STR( Unknown ) )  PORT_DIPLOCATION("SW1:4")
	PORT_DIPSETTING(    0x08, DEF_STR( Off ) )
	PORT_DIPSETTING(    0x00, DEF_STR( On ) )
	PORT_DIPNAME( 0x10, 0x10, DEF_STR( Unknown ) )  PORT_DIPLOCATION("SW1:5")
	PORT_DIPSETTING(    0x10, DEF_STR( Off ) )
	PORT_DIPSETTING(    0x00, DEF_STR( On ) )
	PORT_DIPNAME( 0x20, 0x20, DEF_STR( Unknown ) )  PORT_DIPLOCATION("SW1:6")
	PORT_DIPSETTING(    0x20, DEF_STR( Off ) )
	PORT_DIPSETTING(    0x00, DEF_STR( On ) )
	PORT_DIPNAME( 0x40, 0x40, DEF_STR( Unknown ) )  PORT_DIPLOCATION("SW1:7")
	PORT_DIPSETTING(    0x40, DEF_STR( Off ) )
	PORT_DIPSETTING(    0x00, DEF_STR( On ) )
	PORT_DIPNAME( 0x80, 0x80, DEF_STR( Unknown ) )  PORT_DIPLOCATION("SW1:8")
	PORT_DIPSETTING(    0x80, DEF_STR( Off ) )
	PORT_DIPSETTING(    0x00, DEF_STR( On ) )

	PORT_START("SW2")    // Tied to AY8912 port. Covered with tape except SW2-8
	PORT_DIPNAME( 0x01, 0x01, DEF_STR( Unknown ) )  PORT_DIPLOCATION("SW2:8")
	PORT_DIPSETTING(    0x01, DEF_STR( Off ) )
	PORT_DIPSETTING(    0x00, DEF_STR( On ) )
	PORT_DIPNAME( 0x02, 0x02, DEF_STR( Unknown ) )  PORT_DIPLOCATION("SW2:7")
	PORT_DIPSETTING(    0x02, DEF_STR( Off ) )
	PORT_DIPSETTING(    0x00, DEF_STR( On ) )
	PORT_DIPNAME( 0x04, 0x04, DEF_STR( Unknown ) )  PORT_DIPLOCATION("SW2:6")
	PORT_DIPSETTING(    0x04, DEF_STR( Off ) )
	PORT_DIPSETTING(    0x00, DEF_STR( On ) )
	PORT_DIPNAME( 0x08, 0x08, DEF_STR( Unknown ) )  PORT_DIPLOCATION("SW2:5")
	PORT_DIPSETTING(    0x08, DEF_STR( Off ) )
	PORT_DIPSETTING(    0x00, DEF_STR( On ) )
	PORT_DIPNAME( 0x10, 0x10, DEF_STR( Unknown ) )  PORT_DIPLOCATION("SW2:4")
	PORT_DIPSETTING(    0x10, DEF_STR( Off ) )
	PORT_DIPSETTING(    0x00, DEF_STR( On ) )
	PORT_DIPNAME( 0x20, 0x20, DEF_STR( Unknown ) )  PORT_DIPLOCATION("SW2:3")
	PORT_DIPSETTING(    0x20, DEF_STR( Off ) )
	PORT_DIPSETTING(    0x00, DEF_STR( On ) )
	PORT_DIPNAME( 0x40, 0x40, DEF_STR( Unknown ) )  PORT_DIPLOCATION("SW2:2")
	PORT_DIPSETTING(    0x40, DEF_STR( Off ) )
	PORT_DIPSETTING(    0x00, DEF_STR( On ) )
	PORT_DIPNAME( 0x80, 0x80, DEF_STR( Unknown ) )  PORT_DIPLOCATION("SW2:1")
	PORT_DIPSETTING(    0x80, DEF_STR( Off ) )
	PORT_DIPSETTING(    0x00, DEF_STR( On ) )

//  RGB analogic pots (defaults are in %)

	PORT_START("POT1_RED")
	PORT_ADJUSTER( 0, "RED Preset" )

	PORT_START("POT2_GREEN")
	PORT_ADJUSTER( 0, "GREEN Preset" )

	PORT_START("POT3_BLUE")
	PORT_ADJUSTER( 75, "BLUE Preset" )

INPUT_PORTS_END


static INPUT_PORTS_START( pixels )  // sys905
	PORT_START("IN0-0")
	PORT_BIT( 0x01, IP_ACTIVE_LOW, IPT_POKER_HOLD1 ) PORT_NAME("Bounce 1")
	PORT_BIT( 0x02, IP_ACTIVE_LOW, IPT_POKER_HOLD2 ) PORT_NAME("Bounce 2")
	PORT_BIT( 0x04, IP_ACTIVE_LOW, IPT_POKER_HOLD3 ) PORT_NAME("Bounce 3")
	PORT_BIT( 0x08, IP_ACTIVE_LOW, IPT_POKER_HOLD4 ) PORT_NAME("Bounce 4")
	PORT_BIT( 0x10, IP_ACTIVE_LOW, IPT_POKER_HOLD5 ) PORT_NAME("Bounce 5")
	PORT_BIT( 0x20, IP_ACTIVE_LOW, IPT_UNKNOWN )
	PORT_BIT( 0x40, IP_ACTIVE_LOW, IPT_UNUSED )
	PORT_BIT( 0x80, IP_ACTIVE_LOW, IPT_UNUSED )

	PORT_START("IN0-1")
	PORT_BIT( 0x01, IP_ACTIVE_LOW, IPT_GAMBLE_BET )  PORT_NAME("Play/Bet")
	PORT_BIT( 0x02, IP_ACTIVE_LOW, IPT_GAMBLE_DEAL ) PORT_NAME("Go/Start")
	PORT_BIT( 0x04, IP_ACTIVE_LOW, IPT_SERVICE )     PORT_NAME("Learn")      PORT_CODE(KEYCODE_0)
	PORT_BIT( 0x08, IP_ACTIVE_LOW, IPT_SERVICE )     PORT_NAME("Clear Data") PORT_CODE(KEYCODE_8)
	PORT_BIT( 0x10, IP_ACTIVE_LOW, IPT_SERVICE )     PORT_NAME("Audit")      PORT_CODE(KEYCODE_9)
	PORT_BIT( 0x20, IP_ACTIVE_LOW, IPT_SERVICE )     PORT_NAME("Test Mode")
	PORT_BIT( 0x40, IP_ACTIVE_LOW, IPT_UNUSED )
	PORT_BIT( 0x80, IP_ACTIVE_LOW, IPT_UNUSED )

	PORT_START("IN0-2")
	PORT_BIT( 0x01, IP_ACTIVE_LOW, IPT_SERVICE ) PORT_NAME("Return") PORT_CODE(KEYCODE_R)
	PORT_BIT( 0x02, IP_ACTIVE_LOW, IPT_SERVICE ) PORT_NAME("Stay")   PORT_CODE(KEYCODE_S)
	PORT_BIT( 0x04, IP_ACTIVE_LOW, IPT_UNKNOWN )
	PORT_BIT( 0x08, IP_ACTIVE_LOW, IPT_COIN1 )   PORT_IMPULSE(2)
	PORT_BIT( 0x10, IP_ACTIVE_LOW, IPT_COIN2 )   PORT_IMPULSE(2)
	PORT_BIT( 0x20, IP_ACTIVE_LOW, IPT_UNKNOWN )
	PORT_BIT( 0x40, IP_ACTIVE_LOW, IPT_UNUSED )
	PORT_BIT( 0x80, IP_ACTIVE_LOW, IPT_UNUSED )

	PORT_START("IN0-3")
	PORT_BIT( 0x01, IP_ACTIVE_LOW, IPT_SERVICE )     PORT_NAME("Tilt")   PORT_CODE(KEYCODE_T)
	PORT_BIT( 0x02, IP_ACTIVE_LOW, IPT_GAMBLE_TAKE )
	PORT_BIT( 0x04, IP_ACTIVE_LOW, IPT_GAMBLE_D_UP )
	PORT_BIT( 0x08, IP_ACTIVE_LOW, IPT_OTHER )       PORT_NAME("Female") PORT_CODE(KEYCODE_F)
	PORT_BIT( 0x10, IP_ACTIVE_LOW, IPT_OTHER )       PORT_NAME("Male")   PORT_CODE(KEYCODE_G)
	PORT_BIT( 0x20, IP_ACTIVE_LOW, IPT_UNKNOWN )
	PORT_BIT( 0x40, IP_ACTIVE_LOW, IPT_UNUSED )
	PORT_BIT( 0x80, IP_ACTIVE_LOW, IPT_UNUSED )

	// For System 905, SW1 uses the whole PIA1 portA.

	PORT_START("SW1")    // settings (PIA1)
	PORT_DIPNAME( 0x01, 0x01, DEF_STR( Unknown ) )  PORT_DIPLOCATION("SW1:1")
	PORT_DIPSETTING(    0x01, DEF_STR( Off ) )
	PORT_DIPSETTING(    0x00, DEF_STR( On ) )
	PORT_DIPNAME( 0x02, 0x02, DEF_STR( Unknown ) )  PORT_DIPLOCATION("SW1:2")
	PORT_DIPSETTING(    0x02, DEF_STR( Off ) )
	PORT_DIPSETTING(    0x00, DEF_STR( On ) )
	PORT_DIPNAME( 0x04, 0x04, DEF_STR( Unknown ) )  PORT_DIPLOCATION("SW1:3")
	PORT_DIPSETTING(    0x04, DEF_STR( Off ) )
	PORT_DIPSETTING(    0x00, DEF_STR( On ) )
	PORT_DIPNAME( 0x08, 0x08, DEF_STR( Unknown ) )  PORT_DIPLOCATION("SW1:4")
	PORT_DIPSETTING(    0x08, DEF_STR( Off ) )
	PORT_DIPSETTING(    0x00, DEF_STR( On ) )
	PORT_DIPNAME( 0x10, 0x10, DEF_STR( Unknown ) )  PORT_DIPLOCATION("SW1:5")
	PORT_DIPSETTING(    0x10, DEF_STR( Off ) )
	PORT_DIPSETTING(    0x00, DEF_STR( On ) )
	PORT_DIPNAME( 0x20, 0x20, DEF_STR( Unknown ) )  PORT_DIPLOCATION("SW1:6")
	PORT_DIPSETTING(    0x20, DEF_STR( Off ) )
	PORT_DIPSETTING(    0x00, DEF_STR( On ) )
	PORT_DIPNAME( 0x40, 0x40, DEF_STR( Unknown ) )  PORT_DIPLOCATION("SW1:7")
	PORT_DIPSETTING(    0x40, DEF_STR( Off ) )
	PORT_DIPSETTING(    0x00, DEF_STR( On ) )
	PORT_DIPNAME( 0x80, 0x80, DEF_STR( Unknown ) )  PORT_DIPLOCATION("SW1:8")
	PORT_DIPSETTING(    0x80, DEF_STR( Off ) )
	PORT_DIPSETTING(    0x00, DEF_STR( On ) )

	PORT_START("SW3")    // unknown (ay8912), SW3 in schematics
	PORT_DIPNAME( 0x01, 0x01, DEF_STR( Unknown ) )  PORT_DIPLOCATION("SW3:1")
	PORT_DIPSETTING(    0x01, DEF_STR( Off ) )
	PORT_DIPSETTING(    0x00, DEF_STR( On ) )
	PORT_DIPNAME( 0x02, 0x02, DEF_STR( Unknown ) )  PORT_DIPLOCATION("SW3:2")
	PORT_DIPSETTING(    0x02, DEF_STR( Off ) )
	PORT_DIPSETTING(    0x00, DEF_STR( On ) )
	PORT_DIPNAME( 0x04, 0x04, DEF_STR( Unknown ) )  PORT_DIPLOCATION("SW3:3")
	PORT_DIPSETTING(    0x04, DEF_STR( Off ) )
	PORT_DIPSETTING(    0x00, DEF_STR( On ) )
	PORT_DIPNAME( 0x08, 0x08, DEF_STR( Unknown ) )  PORT_DIPLOCATION("SW3:4")
	PORT_DIPSETTING(    0x08, DEF_STR( Off ) )
	PORT_DIPSETTING(    0x00, DEF_STR( On ) )
	PORT_DIPNAME( 0x10, 0x10, DEF_STR( Unknown ) )  PORT_DIPLOCATION("SW3:5")
	PORT_DIPSETTING(    0x10, DEF_STR( Off ) )
	PORT_DIPSETTING(    0x00, DEF_STR( On ) )
	PORT_DIPNAME( 0x20, 0x20, DEF_STR( Unknown ) )  PORT_DIPLOCATION("SW3:6")
	PORT_DIPSETTING(    0x20, DEF_STR( Off ) )
	PORT_DIPSETTING(    0x00, DEF_STR( On ) )
	PORT_DIPNAME( 0x40, 0x40, DEF_STR( Unknown ) )  PORT_DIPLOCATION("SW3:7")
	PORT_DIPSETTING(    0x40, DEF_STR( Off ) )
	PORT_DIPSETTING(    0x00, DEF_STR( On ) )
	PORT_DIPNAME( 0x80, 0x80, DEF_STR( Unknown ) )  PORT_DIPLOCATION("SW3:8")
	PORT_DIPSETTING(    0x80, DEF_STR( Off ) )
	PORT_DIPSETTING(    0x00, DEF_STR( On ) )

//  RGB analogic pots (defaults are in %)

	PORT_START("POT1_RED")
	PORT_ADJUSTER( 100, "RED Preset" )

	PORT_START("POT2_GREEN")
	PORT_ADJUSTER( 50, "GREEN Preset" )

	PORT_START("POT3_BLUE")
	PORT_ADJUSTER( 50, "BLUE Preset" )

INPUT_PORTS_END


static INPUT_PORTS_START( pix903 )  // Pixels, sys903
	PORT_START("IN0-0")
	PORT_BIT( 0x01, IP_ACTIVE_LOW, IPT_COIN1 )        PORT_IMPULSE(2)  // credits
	PORT_BIT( 0x02, IP_ACTIVE_LOW, IPT_UNKNOWN )
	PORT_BIT( 0x04, IP_ACTIVE_LOW, IPT_GAMBLE_D_UP )
	PORT_BIT( 0x08, IP_ACTIVE_LOW, IPT_GAMBLE_DEAL )  PORT_NAME("Go/Start")
	PORT_BIT( 0x10, IP_ACTIVE_LOW, IPT_POKER_CANCEL ) PORT_NAME("Return/Cancel")
	PORT_BIT( 0x20, IP_ACTIVE_LOW, IPT_UNKNOWN )
	PORT_BIT( 0x40, IP_ACTIVE_LOW, IPT_UNUSED )
	PORT_BIT( 0x80, IP_ACTIVE_LOW, IPT_UNUSED )

	PORT_START("IN0-1")
	PORT_BIT( 0x01, IP_ACTIVE_LOW, IPT_COIN2 )        PORT_IMPULSE(2)
	PORT_BIT( 0x02, IP_ACTIVE_LOW, IPT_UNKNOWN )
	PORT_BIT( 0x04, IP_ACTIVE_LOW, IPT_UNKNOWN )
	PORT_BIT( 0x08, IP_ACTIVE_LOW, IPT_UNKNOWN )
	PORT_BIT( 0x10, IP_ACTIVE_LOW, IPT_UNKNOWN )
	PORT_BIT( 0x20, IP_ACTIVE_LOW, IPT_SERVICE )      PORT_NAME("Test Mode")
	PORT_BIT( 0x40, IP_ACTIVE_LOW, IPT_UNUSED )
	PORT_BIT( 0x80, IP_ACTIVE_LOW, IPT_UNUSED )

	PORT_START("IN0-2")
	PORT_BIT( 0x01, IP_ACTIVE_LOW, IPT_POKER_HOLD1 )  PORT_NAME("Bounce 1")
	PORT_BIT( 0x02, IP_ACTIVE_LOW, IPT_POKER_HOLD2 )  PORT_NAME("Bounce 2")
	PORT_BIT( 0x04, IP_ACTIVE_LOW, IPT_POKER_HOLD3 )  PORT_NAME("Bounce 3")
	PORT_BIT( 0x08, IP_ACTIVE_LOW, IPT_POKER_HOLD4 )  PORT_NAME("Bounce 4")
	PORT_BIT( 0x10, IP_ACTIVE_LOW, IPT_POKER_HOLD5 )  PORT_NAME("Bounce 5")
	PORT_BIT( 0x20, IP_ACTIVE_LOW, IPT_UNKNOWN )
	PORT_BIT( 0x40, IP_ACTIVE_LOW, IPT_UNUSED )
	PORT_BIT( 0x80, IP_ACTIVE_LOW, IPT_UNUSED )

	PORT_START("IN0-3")
	PORT_BIT( 0x01, IP_ACTIVE_LOW, IPT_SERVICE )      PORT_NAME("Tilt/Clear") PORT_CODE(KEYCODE_8)
	PORT_BIT( 0x02, IP_ACTIVE_LOW, IPT_GAMBLE_BET )   PORT_NAME("Play/Bet")
	PORT_BIT( 0x04, IP_ACTIVE_LOW, IPT_GAMBLE_TAKE )
	PORT_BIT( 0x08, IP_ACTIVE_LOW, IPT_OTHER )        PORT_NAME("Female") PORT_CODE(KEYCODE_F)
	PORT_BIT( 0x10, IP_ACTIVE_LOW, IPT_OTHER )        PORT_NAME("Male")   PORT_CODE(KEYCODE_G)
	PORT_BIT( 0x20, IP_ACTIVE_LOW, IPT_UNKNOWN )
	PORT_BIT( 0x40, IP_ACTIVE_LOW, IPT_UNUSED )
	PORT_BIT( 0x80, IP_ACTIVE_LOW, IPT_UNUSED )

/*  SW1-5 should be wired to PIA0 portA, bit 6.
    SW1-6 should be wired to H-POL.
    SW1-7 should be wired to V-POL.
*/
	PORT_START("SW1")    // settings (PIA1), SW2 in schematics
	PORT_BIT( 0x01, IP_ACTIVE_LOW, IPT_UNKNOWN )        // L6
	PORT_BIT( 0x02, IP_ACTIVE_LOW, IPT_UNKNOWN )        // L7
	PORT_BIT( 0x04, IP_ACTIVE_LOW, IPT_UNKNOWN )        // L8
	PORT_BIT( 0x08, IP_ACTIVE_LOW, IPT_UNKNOWN )        // L9
	PORT_DIPNAME( 0x10, 0x10, DEF_STR( Unknown ) )  PORT_DIPLOCATION("SW2:1")
	PORT_DIPSETTING(    0x10, DEF_STR( Off ) )
	PORT_DIPSETTING(    0x00, DEF_STR( On ) )
	PORT_DIPNAME( 0x20, 0x20, DEF_STR( Unknown ) )  PORT_DIPLOCATION("SW2:2")
	PORT_DIPSETTING(    0x20, DEF_STR( Off ) )
	PORT_DIPSETTING(    0x00, DEF_STR( On ) )
	PORT_DIPNAME( 0x40, 0x40, DEF_STR( Unknown ) )  PORT_DIPLOCATION("SW2:3")
	PORT_DIPSETTING(    0x40, DEF_STR( Off ) )
	PORT_DIPSETTING(    0x00, DEF_STR( On ) )
	PORT_DIPNAME( 0x80, 0x80, DEF_STR( Unknown ) )  PORT_DIPLOCATION("SW2:4")
	PORT_DIPSETTING(    0x80, DEF_STR( Off ) )
	PORT_DIPSETTING(    0x00, DEF_STR( On ) )

	PORT_START("SW2")   // baud (serial 6850-4024), SW1 in schematics...
	PORT_DIPNAME( 0x3f, 0x08, "Baud Rate" )         PORT_DIPLOCATION("SW1:1,2,3,4,5,6")
	PORT_DIPSETTING(    0x01, "300" )
	PORT_DIPSETTING(    0x02, "600" )
	PORT_DIPSETTING(    0x04, "1200" )
	PORT_DIPSETTING(    0x08, "2400" )
	PORT_DIPSETTING(    0x10, "4800" )
	PORT_DIPSETTING(    0x20, "9600" )
	PORT_DIPNAME( 0x40, 0x40, DEF_STR( Unused ) )   PORT_DIPLOCATION("SW1:7")
	PORT_DIPSETTING(    0x40, DEF_STR( Off ) )
	PORT_DIPSETTING(    0x00, DEF_STR( On ) )
	PORT_DIPNAME( 0x80, 0x80, DEF_STR( Unused ) )   PORT_DIPLOCATION("SW1:8")
	PORT_DIPSETTING(    0x80, DEF_STR( Off ) )
	PORT_DIPSETTING(    0x00, DEF_STR( On ) )

	PORT_START("SW3")   // unknown (ay8912), SW3 in schematics
	PORT_DIPNAME( 0x01, 0x01, DEF_STR( Unknown ) )  PORT_DIPLOCATION("SW3:1")
	PORT_DIPSETTING(    0x01, DEF_STR( Off ) )
	PORT_DIPSETTING(    0x00, DEF_STR( On ) )
	PORT_DIPNAME( 0x02, 0x02, DEF_STR( Unknown ) )  PORT_DIPLOCATION("SW3:2")
	PORT_DIPSETTING(    0x02, DEF_STR( Off ) )
	PORT_DIPSETTING(    0x00, DEF_STR( On ) )
	PORT_DIPNAME( 0x04, 0x04, DEF_STR( Unknown ) )  PORT_DIPLOCATION("SW3:3")
	PORT_DIPSETTING(    0x04, DEF_STR( Off ) )
	PORT_DIPSETTING(    0x00, DEF_STR( On ) )
	PORT_DIPNAME( 0x08, 0x08, DEF_STR( Unknown ) )  PORT_DIPLOCATION("SW3:4")
	PORT_DIPSETTING(    0x08, DEF_STR( Off ) )
	PORT_DIPSETTING(    0x00, DEF_STR( On ) )
	PORT_DIPNAME( 0x10, 0x10, DEF_STR( Unknown ) )  PORT_DIPLOCATION("SW3:5")
	PORT_DIPSETTING(    0x10, DEF_STR( Off ) )
	PORT_DIPSETTING(    0x00, DEF_STR( On ) )
	PORT_DIPNAME( 0x20, 0x20, DEF_STR( Unknown ) )  PORT_DIPLOCATION("SW3:6")
	PORT_DIPSETTING(    0x20, DEF_STR( Off ) )
	PORT_DIPSETTING(    0x00, DEF_STR( On ) )
	PORT_DIPNAME( 0x40, 0x40, DEF_STR( Unknown ) )  PORT_DIPLOCATION("SW3:7")
	PORT_DIPSETTING(    0x40, DEF_STR( Off ) )
	PORT_DIPSETTING(    0x00, DEF_STR( On ) )
	PORT_DIPNAME( 0x80, 0x80, DEF_STR( Unknown ) )  PORT_DIPLOCATION("SW3:8")
	PORT_DIPSETTING(    0x80, DEF_STR( Off ) )
	PORT_DIPSETTING(    0x00, DEF_STR( On ) )

	PORT_START("FRQ")   // settings (PIA0)
	PORT_DIPNAME( 0x01, 0x01, DEF_STR( Unknown ) )
	PORT_DIPSETTING(    0x01, DEF_STR( Off ) )
	PORT_DIPSETTING(    0x00, DEF_STR( On ) )
	PORT_DIPNAME( 0x02, 0x02, DEF_STR( Unknown ) )
	PORT_DIPSETTING(    0x02, DEF_STR( Off ) )
	PORT_DIPSETTING(    0x00, DEF_STR( On ) )
	PORT_DIPNAME( 0x04, 0x04, DEF_STR( Unknown ) )
	PORT_DIPSETTING(    0x04, DEF_STR( Off ) )
	PORT_DIPSETTING(    0x00, DEF_STR( On ) )
	PORT_DIPNAME( 0x08, 0x08, DEF_STR( Unknown ) )
	PORT_DIPSETTING(    0x08, DEF_STR( Off ) )
	PORT_DIPSETTING(    0x00, DEF_STR( On ) )
	PORT_DIPNAME( 0x10, 0x10, DEF_STR( Unknown ) )
	PORT_DIPSETTING(    0x10, DEF_STR( Off ) )
	PORT_DIPSETTING(    0x00, DEF_STR( On ) )
	PORT_DIPNAME( 0x20, 0x20, DEF_STR( Unknown ) )
	PORT_DIPSETTING(    0x20, DEF_STR( Off ) )
	PORT_DIPSETTING(    0x00, DEF_STR( On ) )
	PORT_DIPNAME( 0x40, 0x40, DEF_STR( Unknown ) )
	PORT_DIPSETTING(    0x40, DEF_STR( Off ) )
	PORT_DIPSETTING(    0x00, DEF_STR( On ) )
	PORT_DIPNAME( 0x80, 0x80, "Frequency" )         PORT_DIPLOCATION("FRQ:1")
	PORT_DIPSETTING(    0x80, "60Hz." )
	PORT_DIPSETTING(    0x00, "50Hz." )

//  RGB analogic pots (defaults are in %)

	PORT_START("POT1_RED")
	PORT_ADJUSTER( 100, "RED Preset" )

	PORT_START("POT2_GREEN")
	PORT_ADJUSTER( 50, "GREEN Preset" )

	PORT_START("POT3_BLUE")
	PORT_ADJUSTER( 50, "BLUE Preset" )

INPUT_PORTS_END



/*************************************************
*                Graphics Layouts                *
*************************************************/

static const gfx_layout charlayout =
{
	8, 8,
	RGN_FRAC(1,1),
	1,
	{ 0 },
	{ 0, 1, 2, 3, 4, 5, 6, 7 },
	{ 0*8, 1*8, 2*8, 3*8, 4*8, 5*8, 6*8, 7*8 },
	8*8
};

static const gfx_layout tilelayout =
{
	8, 8,
	RGN_FRAC(1,3),
	3,
	{ 0, RGN_FRAC(1,3), RGN_FRAC(2,3) },    // bitplanes are separated
	{ 0, 1, 2, 3, 4, 5, 6, 7 },
	{ 0*8, 1*8, 2*8, 3*8, 4*8, 5*8, 6*8, 7*8 },
	8*8
};


/*************************************************
*          Graphics Decode Information           *
*************************************************/

static GFXDECODE_START( gfx_calomega )
	GFXDECODE_ENTRY( "gfx1", 0, charlayout, 0, 32 )
	GFXDECODE_ENTRY( "gfx2", 0, tilelayout, 0, 32 )
GFXDECODE_END

static GFXDECODE_START( gfx_sys906 )
	GFXDECODE_ENTRY( "gfx1", 0, tilelayout, 0, 32 )
	GFXDECODE_ENTRY( "gfx1", 0x1000, tilelayout, 0, 32 )
GFXDECODE_END


/*************************************************
*                 PIA Interfaces                 *
*************************************************/

/********** System 903/904 PIA-0 (U54) wiring **********

   Pin |  Description   | Wired to
  -----+----------------+--------------------------
   01  |      VSS       | GND
   02  | Port A - bit 0 | U43 (4N23, multiplexer)
   03  | Port A - bit 1 | U44 (4N23, multiplexer)
   04  | Port A - bit 2 | U45 (4N23, multiplexer)
   05  | Port A - bit 3 | U46 (4N23, multiplexer)
   06  | Port A - bit 4 | U47 (4N23, multiplexer)
   07  | Port A - bit 5 | U48 (4N23, multiplexer)
   08  | Port A - bit 6 | SW1-5 (settings)
   09  | Port A - bit 7 | U80 (4023B)
   10  | Port B - bit 0 | U55 (MCT6) ---> L1
   11  | Port B - bit 1 | U56 (MCT6) ---> L2
   12  | Port B - bit 2 | U56 (MCT6) ---> L3
   13  | Port B - bit 3 | U57 (MCT6) ---> L4
   14  | Port B - bit 4 | U57 (MCT6) ---> L5
   15  | Port B - bit 5 | U58 (H74C2/OPI3023) --> M1
   16  | Port B - bit 6 | U59 (H74C2/OPI3023) --> M2
   17  | Port B - bit 7 | U60 (H74C2/OPI3023) --> M3
   18  |      CB1       | U34 (556, pin 5)
   19  |      CB2       | U62 (H74C2/OPI3023) --> M5
   20  |      VCC       | +5V
   21  |      R/W       | R/W
   22  |      CS0       | A2
   23  |      CS2       | I/O
   24  |      CS1       | +5V
   25  |       E        | 02 (= CPU clock)
   26  |  Data Bus D7   | D7
   27  |  Data Bus D6   | D6
   28  |  Data Bus D5   | D5
   29  |  Data Bus D4   | D4
   30  |  Data Bus D3   | D3
   31  |  Data Bus D2   | D2
   32  |  Data Bus D1   | D1
   33  |  Data Bus D0   | D0
   34  |      RES       | RES
   35  |      RS1       | A1
   36  |      RS0       | A0
   37  |      IRQB      | IRQ
   38  |      IRQA      | IRQ
   39  |      CA2       | U61 (H74C2/OPI3023) --> M4
   40  |      CA1       | U34 (556, pin 5)

*/

/********** Systems 903/904 PIA-1 (U39) wiring **********

   Pin |  Description   | Wired to
  -----+----------------+--------------------------
   01  |      VSS       | GND
   02  | Port A - bit 0 | U52 (MCT6) ---> L6
   03  | Port A - bit 1 | U52 (MCT6) ---> L7
   04  | Port A - bit 2 | U53 (MCT6) ---> L8
   05  | Port A - bit 3 | U53 (MCT6) ---> L9
   06  | Port A - bit 4 | SW1-1 (settings)
   07  | Port A - bit 5 | SW1-2 (settings)
   08  | Port A - bit 6 | SW1-3 (settings)
   09  | Port A - bit 7 | SW1-4 (settings)
   10  | Port B - bit 0 | U65 (H74C2/OPI3023) --> Hopper 1 (I/O)
   11  | Port B - bit 1 | U66 (H74C2/OPI3023) --> Hopper 2 (I/O)
   12  | Port B - bit 2 | DIV
   13  | Port B - bit 3 | LOCK
   14  | Port B - bit 4 | U50 (MCT6) ---> A COM
   15  | Port B - bit 5 | U50 (MCT6) ---> B COM
   16  | Port B - bit 6 | U51 (MCT6) ---> C COM
   17  | Port B - bit 7 | U51 (MCT6) ---> D COM
   18  |      CB1       | VS
   19  |      CB2       | N/C
   20  |      VCC       | +5V
   21  |      R/W       | R/W
   22  |      CS0       | A3
   23  |      CS2       | I/O
   24  |      CS1       | +5V
   25  |       E        | 02 (= CPU clock)
   26  |  Data Bus D7   | D7
   27  |  Data Bus D6   | D6
   28  |  Data Bus D5   | D5
   29  |  Data Bus D4   | D4
   30  |  Data Bus D3   | D3
   31  |  Data Bus D2   | D2
   32  |  Data Bus D1   | D1
   33  |  Data Bus D0   | D0
   34  |      RES       | RES
   35  |      RS1       | A1
   36  |      RS0       | A0
   37  |      IRQB      | IRQ
   38  |      IRQA      | N/C
   39  |      CA2       | U34 (556, pins 8 & 12) +  SW1-6 (settings)
   40  |      CA1       | GND

*/

/********** System 905 PIA-0 (U48) wiring **********

   Pin |  Description   | Wired to
  -----+----------------+--------------------------
   01  |      VSS       | GND
   02  | Port A - bit 0 | U45 (4N23, multiplexer)
   03  | Port A - bit 1 | U45 (4N23, multiplexer)
   04  | Port A - bit 2 | U46 (4N23, multiplexer)
   05  | Port A - bit 3 | U46 (4N23, multiplexer)
   06  | Port A - bit 4 | U47 (4N23, multiplexer)
   07  | Port A - bit 5 | U47 (4N23, multiplexer)
   08  | Port A - bit 6 | U61 (4023B) --> U57 (556, pin 5) [50/60]
   09  | Port A - bit 7 | U57 (556, pin 2) --> SW to GND   [50/60]
   10  | Port B - bit 0 | U49 (MCT6) ---> L1
   11  | Port B - bit 1 | U49 (MCT6) ---> L2
   12  | Port B - bit 2 | U50 (MCT6) ---> L3
   13  | Port B - bit 3 | U50 (MCT6) ---> L4
   14  | Port B - bit 4 | U51 (MCT6) ---> L5
   15  | Port B - bit 5 | U51 (MCT6) ---> L6
   16  | Port B - bit 6 | --------------> L7
   17  | Port B - bit 7 | --------------> L8
   18  |      CB1       | N/C
   19  |      CB2       | N/C
   20  |      VCC       | +5V
   21  |      R/W       | R/W
   22  |      CS0       | A2
   23  |      CS2       | I/O
   24  |      CS1       | +5V
   25  |       E        | 02 (= CPU clock)
   26  |  Data Bus D7   | D7
   27  |  Data Bus D6   | D6
   28  |  Data Bus D5   | D5
   29  |  Data Bus D4   | D4
   30  |  Data Bus D3   | D3
   31  |  Data Bus D2   | D2
   32  |  Data Bus D1   | D1
   33  |  Data Bus D0   | D0
   34  |      RES       | RES
   35  |      RS1       | A1
   36  |      RS0       | A0
   37  |      IRQB      | IRQ
   38  |      IRQA      | N/C
   39  |      CA2       | N/C
   40  |      CA1       | N/C

*/

/********** Systems 905 PIA-1 (U63) wiring **********

   Pin |  Description   | Wired to
  -----+----------------+--------------------------
   01  |      VSS       | GND
   02  | Port A - bit 0 | SW1-1 (settings)
   03  | Port A - bit 1 | SW1-2 (settings)
   04  | Port A - bit 2 | SW1-3 (settings)
   05  | Port A - bit 3 | SW1-4 (settings)
   06  | Port A - bit 4 | SW1-5 (settings)
   07  | Port A - bit 5 | SW1-6 (settings)
   08  | Port A - bit 6 | SW1-7 (settings)
   09  | Port A - bit 7 | SW1-8 (settings)
   10  | Port B - bit 0 | U64 (MCT6) ---> A COM
   11  | Port B - bit 1 | U64 (MCT6) ---> B COM
   12  | Port B - bit 2 | U65 (MCT6) ---> C COM
   13  | Port B - bit 3 | U65 (MCT6) ---> D COM
   14  | Port B - bit 4 | AC1
   15  | Port B - bit 5 | AC2
   16  | Port B - bit 6 | N/C
   17  | Port B - bit 7 | LOCK
   18  |      CB1       | IOSC
   19  |      CB2       | N/C
   20  |      VCC       | +5V
   21  |      R/W       | R/W
   22  |      CS0       | A3
   23  |      CS2       | I/O
   24  |      CS1       | +5V
   25  |       E        | 02 (= CPU clock)
   26  |  Data Bus D7   | D7
   27  |  Data Bus D6   | D6
   28  |  Data Bus D5   | D5
   29  |  Data Bus D4   | D4
   30  |  Data Bus D3   | D3
   31  |  Data Bus D2   | D2
   32  |  Data Bus D1   | D1
   33  |  Data Bus D0   | D0
   34  |      RES       | RES
   35  |      RS1       | A1
   36  |      RS0       | A0
   37  |      IRQB      | IRQ
   38  |      IRQA      | N/C
   39  |      CA2       | N/C
   40  |      CA1       | GND

*/


/*************************************************
*                 ACIA Interface                 *
*************************************************/

WRITE_LINE_MEMBER(calomega_state::write_acia_clock)
{
	m_acia6850[0]->write_txc(state);
	m_acia6850[0]->write_rxc(state);
	update_aciabaud_scale(0);
}

WRITE_LINE_MEMBER(calomega_state::w_903kb_acia_clock)
{
	m_acia6850[0]->write_txc(state);
	m_acia6850[0]->write_rxc(state);
	m_uart->write_txc(state);
	m_uart->write_rxc(state);
	update_aciabaud_scale(0);
}

/*************************************************
*                Machine Drivers                 *
*************************************************/

void calomega_state::sys903(machine_config &config)
{
	// basic machine hardware
	M6502(config, m_maincpu, CPU_CLOCK);   // confirmed
	m_maincpu->set_addrmap(AS_PROGRAM, &calomega_state::sys903_map);

	NVRAM(config, "nvram", nvram_device::DEFAULT_ALL_0);

	PIA6821(config, m_pia[0], 0);
	m_pia[0]->readpa_handler().set(FUNC(calomega_state::s903_mux_port_r));
	m_pia[0]->readpb_handler().set(FUNC(calomega_state::dummy_pia_r));        // Debug: some dipsw maybe???
	m_pia[0]->writepa_handler().set(FUNC(calomega_state::dummy_pia_w));       // Debug: to assign lamps/counters/solenids/hopper????
	m_pia[0]->writepb_handler().set(FUNC(calomega_state::lamps_903a_w));
	m_pia[0]->readca1_handler().set(FUNC(calomega_state::timer_r));           // Timer Interrupt Ack.     (CPU -> PIA)
	m_pia[0]->readcb1_handler().set(FUNC(calomega_state::timer_r));           // Timer Interrupt Ack.     (CPU -> PIA)
	m_pia[0]->irqa_handler().set_inputline("maincpu", M6502_IRQ_LINE);        // Timer Interrupt Event.   (PIA -> CPU)
	m_pia[0]->irqb_handler().set_inputline("maincpu", M6502_IRQ_LINE);        // Timer Interrupt Event.   (PIA -> CPU)

	PIA6821(config, m_pia[1], 0);
	m_pia[1]->readpa_handler().set_ioport("SW1");
	m_pia[1]->readpb_handler().set(FUNC(calomega_state::dummy_pia_r));        // Debug: unknown reads.
	m_pia[1]->writepa_handler().set(FUNC(calomega_state::lamps_903b_w));
	m_pia[1]->writepb_handler().set(FUNC(calomega_state::s903_mux_w));        // Mux. Scan Lines.(Upper nibble) - Hopper b0-b1 (Lower Nibble).
	m_pia[1]->ca2_handler().set(FUNC(calomega_state::dummy_pia_line_w));      // M4 pulsed out
	m_pia[1]->cb2_handler().set(FUNC(calomega_state::dummy_pia_line_w));      // M5 pulsed out
	m_pia[1]->readcb1_handler().set(FUNC(calomega_state::vblank_r));          // V_BLANK Interrupt Ack.   (CPU -> PIA)
	m_pia[1]->irqb_handler().set_inputline("maincpu", M6502_IRQ_LINE);        // V_BLANK Interrupt Event. (PIA -> CPU)

	// video hardware
	screen_device &screen(SCREEN(config, "screen", SCREEN_TYPE_RASTER));
	screen.set_refresh_hz(60);
<<<<<<< HEAD
	screen.set_vblank_time(subseconds::from_usec(0));
=======
	screen.set_vblank_time(ATTOSECONDS_IN_USEC(100));
>>>>>>> f83530b7
	screen.set_size((39+1)*8, (31+1)*8);             // Taken from MC6845 init, registers 00 & 04. Normally programmed with (value-1).
	screen.set_visarea(0*8, 32*8-1, 0*8, 31*8-1);    // Taken from MC6845 init, registers 01 & 06.
	screen.set_screen_update(FUNC(calomega_state::screen_update_calomega));

	screen.screen_vblank().set(FUNC(calomega_state::vblank0_w));

	GFXDECODE(config, m_gfxdecode, m_palette, gfx_calomega);
	PALETTE(config, m_palette, FUNC(calomega_state::calomega_palette), 256);

	mc6845_device &crtc(MC6845(config, "crtc", CPU_CLOCK));  // 6845 @ CPU clock
	crtc.set_screen("screen");
	crtc.set_show_border_area(false);
	crtc.set_char_width(8);

	// sound hardware
	SPEAKER(config, "mono").front_center();
	ay8912_device &ay8912(AY8912(config, "ay8912", SND_CLOCK));  // confirmed
	ay8912.port_a_read_callback().set_ioport("SW3");             // from schematics
	ay8912.add_route(ALL_OUTPUTS, "mono", 0.75);

	// acia 0
	ACIA6850(config, m_acia6850[0], 0);
	m_acia6850[0]->irq_handler().set_inputline("maincpu", M6502_IRQ_LINE);

	clock_device &aciabaud(CLOCK(config, "aciabaud", UART_CLOCK));
	aciabaud.signal_handler().set(FUNC(calomega_state::write_acia_clock));

	TIMER(config, "timer_0").configure_periodic(FUNC(calomega_state::timer_0), attotime::from_hz(550*2));  // (time*2) - Each timer pulse -> half period

	HOPPER(config, m_hopper, attotime::from_msec(50), TICKET_MOTOR_ACTIVE_HIGH, TICKET_STATUS_ACTIVE_HIGH );
}


void calomega_state::sys903kb(machine_config &config)
{
	// basic machine hardware
	M6502(config, m_maincpu, CPU_CLOCK);   // confirmed
	m_maincpu->set_addrmap(AS_PROGRAM, &calomega_state::sys903_map);

	NVRAM(config, "nvram", nvram_device::DEFAULT_ALL_0);

	I8035(config, m_kstec, XTAL(5'185'000)); // from schematics
	m_kstec->set_addrmap(AS_PROGRAM, &calomega_state::kstec_mem_map);
	m_kstec->set_addrmap(AS_IO, &calomega_state::kstec_io_map);
	m_kstec->p2_out_cb().set([this] (int data) { calomega_state::m_kbscan = (data & 0xf0) >> 4; });  // set keyboard scan lines
	m_kstec->p1_in_cb().set(FUNC(calomega_state::keyb_903_r));                                       // get keyboard input lines
	m_kstec->t0_in_cb().set("uart", FUNC(i8251_device::txrdy_r));                                    // uart tx handshake
	m_kstec->t1_in_cb().set([this] () { return calomega_state::m_rxrdy; });                          // uart rx handshake

	PIA6821(config, m_pia[0], 0);
	m_pia[0]->readpa_handler().set(FUNC(calomega_state::s903_mux_port_r));
	m_pia[0]->readpb_handler().set(FUNC(calomega_state::dummy_pia_r));        // Debug: some dipsw maybe???
	m_pia[0]->writepa_handler().set(FUNC(calomega_state::dummy_pia_w));       // Debug: to assign lamps/counters/solenids/hopper????
	m_pia[0]->writepb_handler().set(FUNC(calomega_state::lamps_903a_w));
	m_pia[0]->readca1_handler().set(FUNC(calomega_state::timer_r));           // Timer Interrupt Ack.     (CPU -> PIA)
	m_pia[0]->readcb1_handler().set(FUNC(calomega_state::timer_r));           // Timer Interrupt Ack.     (CPU -> PIA)
	m_pia[0]->irqa_handler().set_inputline("maincpu", M6502_IRQ_LINE);        // Timer Interrupt Event.   (PIA -> CPU)
	m_pia[0]->irqb_handler().set_inputline("maincpu", M6502_IRQ_LINE);        // Timer Interrupt Event.   (PIA -> CPU)

	PIA6821(config, m_pia[1], 0);
	m_pia[1]->readpa_handler().set_ioport("SW1");
	m_pia[1]->readpb_handler().set(FUNC(calomega_state::dummy_pia_r));        // Debug: unknown reads.
	m_pia[1]->writepa_handler().set(FUNC(calomega_state::lamps_903b_w));
	m_pia[1]->writepb_handler().set(FUNC(calomega_state::s903_mux_w));        // Mux. Scan Lines.(Upper nibble) - Hopper b0-b1 (Lower Nibble).
	m_pia[1]->ca2_handler().set(FUNC(calomega_state::dummy_pia_line_w));      // M4 pulsed out
	m_pia[1]->cb2_handler().set(FUNC(calomega_state::dummy_pia_line_w));      // M5 pulsed out
	m_pia[1]->readcb1_handler().set(FUNC(calomega_state::vblank_r));          // V_BLANK Interrupt Ack.   (CPU -> PIA)
	m_pia[1]->irqb_handler().set_inputline("maincpu", M6502_IRQ_LINE);        // V_BLANK Interrupt Event. (PIA -> CPU)

	// video hardware
	screen_device &screen(SCREEN(config, "screen", SCREEN_TYPE_RASTER));
	screen.set_refresh_hz(60);
	screen.set_vblank_time(ATTOSECONDS_IN_USEC(100));
	screen.set_size((39+1)*8, (31+1)*8);             // Taken from MC6845 init, registers 00 & 04. Normally programmed with (value-1).
	screen.set_visarea(0*8, 32*8-1, 0*8, 31*8-1);    // Taken from MC6845 init, registers 01 & 06.
	screen.set_screen_update(FUNC(calomega_state::screen_update_calomega));

	screen.screen_vblank().set(FUNC(calomega_state::vblank0_w));

	GFXDECODE(config, m_gfxdecode, m_palette, gfx_calomega);
	PALETTE(config, m_palette, FUNC(calomega_state::calomega_palette), 256);

	mc6845_device &crtc(MC6845(config, "crtc", CPU_CLOCK));  // 6845 @ CPU clock
	crtc.set_screen("screen");
	crtc.set_show_border_area(false);
	crtc.set_char_width(8);

	// sound hardware
	SPEAKER(config, "mono").front_center();
	ay8912_device &ay8912(AY8912(config, "ay8912", SND_CLOCK));  // confirmed
	ay8912.port_a_read_callback().set_ioport("SW3");             // from schematics
	ay8912.add_route(ALL_OUTPUTS, "mono", 0.75);

	// acia 0
	ACIA6850(config, m_acia6850[0], 0);
	m_acia6850[0]->txd_handler().set("uart", FUNC(i8251_device::write_rxd));
	m_acia6850[0]->irq_handler().set_inputline("maincpu", M6502_IRQ_LINE);

	I8251(config, m_uart, 5'185'000);
	m_uart->txd_handler().set("acia6850_0", FUNC(acia6850_device::write_rxd));
	m_uart->rxrdy_handler().set([this] (int state) { calomega_state::m_rxrdy = state;});

	clock_device &aciabaud(CLOCK(config, "aciabaud", UART_CLOCK));
	aciabaud.signal_handler().set(FUNC(calomega_state::w_903kb_acia_clock));

	TIMER(config, "timer_0").configure_periodic(FUNC(calomega_state::timer_0), attotime::from_hz(550*2));  // (time*2) - Each timer pulse -> half period

	HOPPER(config, m_hopper, attotime::from_msec(50), TICKET_MOTOR_ACTIVE_HIGH, TICKET_STATUS_ACTIVE_HIGH );
}


void calomega_state::s903mod(machine_config &config)
{
	sys903(config);

	// basic machine hardware
	m_maincpu->set_addrmap(AS_PROGRAM, &calomega_state::s903mod_map);

	// sound hardware
	subdevice<ay8912_device>("ay8912")->port_a_read_callback().set_constant(0);

	config.device_remove("acia6850_0");
	config.device_remove("aciabaud");
}


void calomega_state::sys905(machine_config &config)
{
	sys903(config);

	// basic machine hardware
	m_maincpu->set_addrmap(AS_PROGRAM, &calomega_state::sys905_map);

	// video hardware
	screen_device &screen(SCREEN(config.replace(), "screen", SCREEN_TYPE_RASTER));
	screen.set_refresh_hz(60);
	screen.set_vblank_time(ATTOSECONDS_IN_USEC(100));
	screen.set_size((39+1)*8, (31+1)*8);             // Taken from MC6845 init, registers 00 & 04. Normally programmed with (value-1).
	screen.set_visarea(0*8, 32*8-1, 0*8, 31*8-1);    // Taken from MC6845 init, registers 01 & 06.
	screen.set_screen_update(FUNC(calomega_state::screen_update_calomega));

	screen.screen_vblank().set(FUNC(calomega_state::vblank1_w));

	PIA6821(config.replace(), m_pia[0], 0);
	m_pia[0]->readpa_handler().set(FUNC(calomega_state::s905_mux_port_r));    // Muxed inputs read.
	m_pia[0]->writepb_handler().set(FUNC(calomega_state::lamps_905_w));       // Full Lamps - OK.
	m_pia[0]->irqb_handler().set_inputline("maincpu", M6502_IRQ_LINE);        // V_BLANK Interrupt Event. (PIA -> CPU)

	PIA6821(config.replace(), m_pia[1], 0);
	m_pia[1]->readpa_handler().set_ioport("SW1");                             // Full port.
	m_pia[1]->writepb_handler().set(FUNC(calomega_state::s905_mux_w));        // Mux. Scan Lines.(Lower Nibble). Hopper & Coin Lockout (Upper nibble).
	m_pia[1]->irqb_handler().set_inputline("maincpu", M6502_IRQ_LINE);        // Timer Interrupt Event.    (PIA -> CPU)

	// sound hardware
	subdevice<ay8912_device>("ay8912")->port_a_read_callback().set_constant(0);

	TIMER(config.replace(), "timer_0").configure_periodic(FUNC(calomega_state::timer_1), attotime::from_hz(520*2)); // (time*2) - Each timer pulse -> half period

	config.device_remove("acia6850_0");
	config.device_remove("aciabaud");
}


void calomega_state::sys906(machine_config &config)
{
	sys903(config);

	// basic machine hardware
	R65C02(config.replace(), m_maincpu, CPU_CLOCK);  // confirmed
	m_maincpu->set_addrmap(AS_PROGRAM, &calomega_state::sys906_map);

	screen_device &screen(SCREEN(config.replace(), "screen", SCREEN_TYPE_RASTER));
	screen.set_refresh_hz(60);
	screen.set_vblank_time(subseconds::from_usec(100));
	screen.set_size((39+1)*8, (31+1)*8);             // Taken from MC6845 init, registers 00 & 04. Normally programmed with (value-1).
	screen.set_visarea(0*8, 32*8-1, 0*8, 31*8-1);    // Taken from MC6845 init, registers 01 & 06.
	screen.set_screen_update(FUNC(calomega_state::screen_update_calomega));

<<<<<<< HEAD
	screen.screen_vblank().set(FUNC(calomega_state::vblank_w));

	m_pia[0]->readpa_handler().set_ioport("SW1");
	m_pia[0]->readpb_handler().set(FUNC(calomega_state::pia0_bin_r));
	m_pia[0]->writepa_handler().set(FUNC(calomega_state::pia0_aout_w));
	m_pia[0]->writepb_handler().set(FUNC(calomega_state::pia0_bout_w));

	m_pia[1]->readpa_handler().set(FUNC(calomega_state::pia1_ain_r));
=======
	screen.screen_vblank().set(FUNC(calomega_state::vblank2_w));
	PIA6821(config.replace(), m_pia[0], 0);
	m_pia[0]->readpa_handler().set_ioport("SW1");                             // Bit 7 - CGBANK ???? input?-output?
	m_pia[0]->ca2_handler().set(FUNC(calomega_state::dummy_pia_line_w));      // Ignored
	m_pia[0]->cb2_handler().set(FUNC(calomega_state::dummy_pia_line_w));      // Diverter
	m_pia[0]->writepa_handler().set(FUNC(calomega_state::pia0_aout_w));       // Bit 7 - CGBANK ???? input?-output?
	m_pia[0]->writepb_handler().set(FUNC(calomega_state::pia0_bout_w));       // Meters ??? (M1-M5), coils, hopper

	PIA6821(config.replace(), m_pia[1], 0);
	m_pia[1]->readpa_handler().set(FUNC(calomega_state::pia1_ain_r));         // Mux. Button read.
>>>>>>> f83530b7
	m_pia[1]->readpb_handler().set(FUNC(calomega_state::pia1_bin_r));
	m_pia[1]->readca1_handler().set(FUNC(calomega_state::timer_r));           // Timer Interrupt Ack.      (CPU -> PIA)
	m_pia[1]->readcb1_handler().set(FUNC(calomega_state::vblank_r));          // V_BLANK Interrupt Ack.    (CPU -> PIA)
	m_pia[1]->writepa_handler().set(FUNC(calomega_state::pia1_aout_w));       // Mux. Scan lines
	m_pia[1]->writepb_handler().set(FUNC(calomega_state::pia1_bout_w));       // Lamps 1 to 8
	m_pia[1]->cb2_handler().set(FUNC(calomega_state::pia1_cb2_w));            // V_BLANK interrupt line input (from Vertical Synch)
	m_pia[1]->irqa_handler().set_inputline("maincpu", M6502_IRQ_LINE);        // Timer Interrupt Event.    (PIA -> CPU)
	m_pia[1]->irqb_handler().set_inputline("maincpu", M6502_IRQ_LINE);        // V_BLANK Interrupt Event.  (PIA -> CPU)

	m_gfxdecode->set_info(gfx_sys906);

	// sound hardware
	ay8912_device &ay8912(AY8912(config.replace(), "ay8912", SND_CLOCK));     // confirmed
	ay8912.port_a_read_callback().set_ioport("SW2");                          // from schematics
	ay8912.add_route(ALL_OUTPUTS, "mono", 0.75);

	TIMER(config.replace(), "timer_0").configure_periodic(FUNC(calomega_state::timer_2), attotime::from_hz(380*2));  // (time*2) - Each timer pulse -> half period
}


/*************************************************
*                    ROM Load                    *
**************************************************
*
* Notes:
*
*  jkrpkr, jkr2, jkrtwo: graphics are identical.
*  cpkcg, pkcg:          graphics are identical.
*
*************************************************/

ROM_START( comg074 )  // Cal Omega v7.4 (Gaming Poker)
	ROM_REGION( 0x10000, "maincpu", 0 )
	ROM_LOAD( "1800.u5",    0x1800, 0x0800, CRC(69759432) SHA1(d64646476b4f67088bf5996ffc272d2571e62c53) )  // Seems to be from v6.5. Unused.
	ROM_LOAD( "2000.u6",    0x2000, 0x0800, CRC(bd9044f6) SHA1(9ebfc8379fe79a84982a0176a6b26267580272de) )
	ROM_LOAD( "2800.u7",    0x2800, 0x0800, CRC(d1d2e111) SHA1(2e5b6fbaf04539851d0f0674f0fd86e9be90c0fd) )
	ROM_LOAD( "3000.u8",    0x3000, 0x0800, CRC(cac4af01) SHA1(aed2986575b8d5539581515d818cb5bb9054c7c9) )
	ROM_LOAD( "3800.u9",    0x3800, 0x0800, CRC(6d32c533) SHA1(286cd511dc42e4e98c0e5fee2c7b265a4db949cf) )

	ROM_REGION( 0x0800, "gfx1", 0 )
	ROM_LOAD( "poker_cg0.u67",  0x0000, 0x0800, CRC(b626ad89) SHA1(551b75f4559d11a4f8f56e38982114a21c77d4e7) )

	ROM_REGION( 0x1800, "gfx2", 0 )
	ROM_LOAD( "poker_cg2c.u70", 0x0000, 0x0800, CRC(f2f94661) SHA1(f37f7c0dff680fd02897dae64e13e297d0fdb3e7) )
	ROM_LOAD( "poker_cg2b.u69", 0x0800, 0x0800, CRC(6bbb1e2d) SHA1(51ee282219bf84218886ad11a24bc6a8e7337527) )
	ROM_LOAD( "poker_cg2a.u68", 0x1000, 0x0800, CRC(6e3e9b1d) SHA1(14eb8d14ce16719a6ad7d13db01e47c8f05955f0) )

	ROM_REGION( 0x100, "proms", 0 )
	ROM_LOAD( "pokclr.u28", 0x0000, 0x0100, CRC(a8191ef7) SHA1(d6f777980179ab091e2713ee815d46bf9c0ac486) )
ROM_END

ROM_START( comg076 )  // Cal Omega v7.6 (Arcade Poker)
	ROM_REGION( 0x10000, "maincpu", 0 )
	ROM_FILL(               0x1800, 0x0800, 0xff )  // empty socket
	ROM_LOAD( "07-62.u6",   0x2000, 0x0800, CRC(99ffa2a4) SHA1(07fd182ff86f9ab09bbf09f51d655811a09ffa03) )
	ROM_LOAD( "07-63.u7",   0x2800, 0x0800, CRC(9ed58bc5) SHA1(c545053847ec7585e4ac97c70cf33529ed0f1111) )
	ROM_LOAD( "07-64.u8",   0x3000, 0x0800, CRC(95714680) SHA1(26938903600bd0920b1dd1c6900c56c6b749976a) )
	ROM_LOAD( "07-65.u9",   0x3800, 0x0800, CRC(02be8b39) SHA1(bb056e6e0ebd5f81c61fa7aa8252330088b3088e) )

	ROM_REGION( 0x0800, "gfx1", 0 )
	ROM_LOAD( "pkcg0.u67",  0x0000, 0x0800, CRC(b626ad89) SHA1(551b75f4559d11a4f8f56e38982114a21c77d4e7) )

	ROM_REGION( 0x1800, "gfx2", 0 )
	ROM_LOAD( "pkcgc.u70",  0x0000, 0x0800, CRC(f2f94661) SHA1(f37f7c0dff680fd02897dae64e13e297d0fdb3e7) )
	ROM_LOAD( "pkcgb.u69",  0x0800, 0x0800, CRC(6bbb1e2d) SHA1(51ee282219bf84218886ad11a24bc6a8e7337527) )
	ROM_LOAD( "pkcga.u68",  0x1000, 0x0800, CRC(6e3e9b1d) SHA1(14eb8d14ce16719a6ad7d13db01e47c8f05955f0) )

	ROM_REGION( 0x100, "proms", 0 )
	ROM_LOAD( "pokclr.u28", 0x0000, 0x0100, CRC(a8191ef7) SHA1(d6f777980179ab091e2713ee815d46bf9c0ac486) )
ROM_END

ROM_START( comg079 )  // Cal Omega v7.9 (Arcade Poker)
/*  The original code jumps to $2e64 where there's an inexistent mnemonic 0x32! (kill).
    Also writes to $axxx (inexistent) and $08fx-$09xx (supposed to be $0880-$0881).
    Found damaged bits on this program ROM. Fix details on init().
*/
	ROM_REGION( 0x10000, "maincpu", 0 )
	ROM_LOAD( "07-91.u5",   0x1800, 0x0800, CRC(da415c27) SHA1(be42f1d36579ff8fafd6df4e30a64a6141a7a2ae) )
	ROM_LOAD( "07-92.u6",   0x2000, 0x0800, CRC(31211ed3) SHA1(799bc4ca77ee01a4d45320263e4cc2d066ec26e5) )

	ROM_LOAD( "07-93.u7",   0x2800, 0x0800, BAD_DUMP CRC(52c84b9c) SHA1(569d6384b9084a11fe84e291f1c165bc0df3ab49) )
	ROM_LOAD( "07-94.u8",   0x3000, 0x0800, CRC(ed0e7d4a) SHA1(72f512ca2da573e4571ca6f164fb055daa26dd3c) )
	ROM_LOAD( "07-95.u9",   0x3800, 0x0800, CRC(3acc8f49) SHA1(1a193cc292f79da869caddd11478d6ad55466d7b) )

	ROM_REGION( 0x0800, "gfx1", 0 )
	ROM_LOAD( "pkcg0.u67",  0x0000, 0x0800, CRC(b626ad89) SHA1(551b75f4559d11a4f8f56e38982114a21c77d4e7) )

	ROM_REGION( 0x1800, "gfx2", 0 )
	ROM_LOAD( "pkcgc.u70",  0x0000, 0x0800, CRC(f2f94661) SHA1(f37f7c0dff680fd02897dae64e13e297d0fdb3e7) )
	ROM_LOAD( "pkcgb.u69",  0x0800, 0x0800, CRC(6bbb1e2d) SHA1(51ee282219bf84218886ad11a24bc6a8e7337527) )
	ROM_LOAD( "pkcga.u68",  0x1000, 0x0800, CRC(6e3e9b1d) SHA1(14eb8d14ce16719a6ad7d13db01e47c8f05955f0) )

	ROM_REGION( 0x100, "proms", 0 )
	ROM_LOAD( "pokclr.u28", 0x0000, 0x0100, CRC(a8191ef7) SHA1(d6f777980179ab091e2713ee815d46bf9c0ac486) )
ROM_END

ROM_START( comg080 )  // Cal Omega v8.0 (Arcade Black Jack)
	ROM_REGION( 0x10000, "maincpu", 0 )
	ROM_FILL(               0x1800, 0x0800, 0xff )  // empty socket
	ROM_LOAD( "08-02.u6",   0x2000, 0x0800, CRC(abf8c48e) SHA1(fea059af900fd6d17725ccf7a5ff2eb0af5c8e0a) )
	ROM_LOAD( "08-03.u7",   0x2800, 0x0800, CRC(e9ccb5af) SHA1(68a45d839afba3c6eafb7c75e5660de3a6be4eb5) )
	ROM_LOAD( "08-04.u8",   0x3000, 0x0800, CRC(325bdae8) SHA1(5a94c96ec3980361570da58fb407a1dba38064b8) )
	ROM_LOAD( "08-05.u9",   0x3800, 0x0800, BAD_DUMP CRC(71bd14d2) SHA1(00b3e2d965ac7ae1fc994b81246ad2c29ef4834c) )  // bad dump. 2nd half is blank

	ROM_REGION( 0x0800, "gfx1", 0 )
	ROM_LOAD( "gpkcg0.u67", 0x0000, 0x0800, CRC(b626ad89) SHA1(551b75f4559d11a4f8f56e38982114a21c77d4e7) )

	ROM_REGION( 0x1800, "gfx2", 0 )
	ROM_LOAD( "gpkcgc.u70", 0x0000, 0x0800, CRC(f2f94661) SHA1(f37f7c0dff680fd02897dae64e13e297d0fdb3e7) )
	ROM_LOAD( "gpkcgb.u69", 0x0800, 0x0800, CRC(6bbb1e2d) SHA1(51ee282219bf84218886ad11a24bc6a8e7337527) )
	ROM_LOAD( "gpkcga.u68", 0x1000, 0x0800, CRC(6e3e9b1d) SHA1(14eb8d14ce16719a6ad7d13db01e47c8f05955f0) )

	ROM_REGION( 0x100, "proms", 0 )
	ROM_LOAD( "pokclr.u28", 0x0000, 0x0100, CRC(a8191ef7) SHA1(d6f777980179ab091e2713ee815d46bf9c0ac486) )
ROM_END

ROM_START( comg094 )  // Cal Omega v9.4 (Keno)
	ROM_REGION( 0x10000, "maincpu", 0 )
	ROM_FILL(               0x1800, 0x0800, 0xff )  // empty socket
	ROM_LOAD( "09-42.u6",   0x2000, 0x0800, CRC(1cff1319) SHA1(97b7ed54d398f36dc476028471784fc4e50bc378) )
	ROM_LOAD( "09-43.u7",   0x2800, 0x0800, CRC(e6b123be) SHA1(f89df2dc6deeecff41be83d7a9040cfe5d872bad) )
	ROM_LOAD( "09-44.u8",   0x3000, 0x0800, CRC(13939de9) SHA1(b2f97828808f6001846049cbf9af40e32908a58f) )
	ROM_LOAD( "09-45.u9",   0x3800, 0x0800, CRC(7508de2e) SHA1(62faf65a1b815e11158cfb807090923ab368784d) )

	ROM_REGION( 0x0800, "gfx1", 0 )
	ROM_FILL(               0x0000, 0x0800, 0xff )  // empty socket (requested by the manual)

	ROM_REGION( 0x1800, "gfx2", 0 )
	ROM_LOAD( "kcgc.u70",   0x0000, 0x0800, CRC(fb721236) SHA1(33ef355913b8acb5017a24ca1c46dec1c391a528) )
	ROM_LOAD( "kcgb.u69",   0x0800, 0x0800, CRC(2b9205d9) SHA1(48ed4dcef38e9567246f09bd9bea5bf291e7e1b9) )
	ROM_LOAD( "kcga.u68",   0x1000, 0x0800, CRC(c4491e35) SHA1(44acb8bd7af287350b99d159b6f83015fcdbd93c) )

	ROM_REGION( 0x100, "proms", 0 )
	ROM_LOAD( "pokclr.u28", 0x0000, 0x0100, CRC(a8191ef7) SHA1(d6f777980179ab091e2713ee815d46bf9c0ac486) )

	ROM_REGION(0x1000, "kstec", 0)
	ROM_LOAD( "903kstec.0", 0x0000, 0x0800, CRC(c1636ab5) SHA1(5a3ad24918751ca6a6640807e421e80f6b4cc844) )
ROM_END

ROM_START( comg107 )  // Cal Omega v10.7c (Big Game)
	ROM_REGION( 0x10000, "maincpu", 0 )
	ROM_FILL(               0x1800, 0x0800, 0xff )  // empty socket
	ROM_LOAD( "10-72.u6",   0x2000, 0x0800, CRC(dd0fbefb) SHA1(caed286ba1adb4d5c5c874c56339b9d71dd41bc6) )
	ROM_LOAD( "10-73.u7",   0x2800, 0x0800, CRC(fcb7774d) SHA1(d3c89e0df0005e4bc4894156622b3d1e4cd09f2a) )
	ROM_LOAD( "10-74.u8",   0x3000, 0x0800, CRC(d19ed885) SHA1(c41e59e87ce88a5b229e334b6a563a3b21d12b15) )
	ROM_LOAD( "10-75.u9",   0x3800, 0x0800, CRC(1491f3ab) SHA1(cf545f5f5da910b98846699bff1d2e6eb40dc290) )

	ROM_REGION( 0x1000, "gfx1", 0 )
	ROM_LOAD( "lotcg0.u67", 0x0000, 0x1000, CRC(6f7cffee) SHA1(ababeb49155c84b22c4bb3568cfb5f05ff1cd797) )

	ROM_REGION( 0x3000, "gfx2", 0 )
	ROM_LOAD( "lotcgc.u70", 0x0000, 0x1000, CRC(bfe4df1c) SHA1(f7e055d41e16ead6b18d755e664347645f94865a) )
	ROM_LOAD( "lotcgb.u69", 0x1000, 0x1000, CRC(5bda0f42) SHA1(d4b3340e9c8ca49483fa846103f0bd81d57a5ab3) )
	ROM_LOAD( "lotcga.u68", 0x2000, 0x1000, CRC(0975e360) SHA1(7b9dbbae50c43ad99ee11798ada0a44e71c611f9) )

	ROM_REGION( 0x100, "proms", 0 )
	ROM_LOAD( "bgclr.u28",  0x0000, 0x0100, CRC(6c2d44c5) SHA1(01412dbb9e8e30f01cc24fbf900c02eaf8956622) )
ROM_END

ROM_START( comg123 )  // Cal Omega v12.3 (Ticket Poker)
	ROM_REGION( 0x10000, "maincpu", 0 )
	ROM_LOAD( "12-31.u5",   0x1800, 0x0800, BAD_DUMP CRC(8a1e9b03) SHA1(d57548226a695eb43d491dd953ad0b9b8ff8eb82) )
	ROM_LOAD( "12-32.u6",   0x2000, 0x0800, CRC(c30eb9c4) SHA1(bf3c2e069ecb9763028738c29054802b605cfa92) )
	ROM_LOAD( "12-33.u7",   0x2800, 0x0800, CRC(31472f2a) SHA1(5b82ef32f1bde44a0d83629fb3ce092c3b96c7d4) )
	ROM_LOAD( "12-34.u8",   0x3000, 0x0800, CRC(15a29f3f) SHA1(cfc31240ba01641d78c114ff40ab4536183cd829) )
	ROM_LOAD( "12-35.u9",   0x3800, 0x0800, BAD_DUMP CRC(f1e8ba9e) SHA1(605db3fdbaff4ba13729371ad0c4fbab3889378e) )

	ROM_REGION( 0x0800, "gfx1", 0 )
	ROM_LOAD( "pkcg0.u67",  0x0000, 0x0800, CRC(b626ad89) SHA1(551b75f4559d11a4f8f56e38982114a21c77d4e7) )

	ROM_REGION( 0x1800, "gfx2", 0 )
	ROM_LOAD( "pkcgc.u70",  0x0000, 0x0800, CRC(f2f94661) SHA1(f37f7c0dff680fd02897dae64e13e297d0fdb3e7) )
	ROM_LOAD( "pkcgb.u69",  0x0800, 0x0800, CRC(6bbb1e2d) SHA1(51ee282219bf84218886ad11a24bc6a8e7337527) )
	ROM_LOAD( "pkcga.u68",  0x1000, 0x0800, CRC(6e3e9b1d) SHA1(14eb8d14ce16719a6ad7d13db01e47c8f05955f0) )

	ROM_REGION( 0x100, "proms", 0 )
	ROM_LOAD( "pokclr.u28", 0x0000, 0x0100, CRC(a8191ef7) SHA1(d6f777980179ab091e2713ee815d46bf9c0ac486) )
ROM_END

ROM_START( comg125 )  // Cal Omega v12.5 (Bingo)
	ROM_REGION( 0x10000, "maincpu", 0 )
	ROM_FILL(               0x1800, 0x0800, 0xff )  // empty socket
	ROM_LOAD( "12-52.u6",   0x2000, 0x0800, CRC(ea0a6bd6) SHA1(f138d2f29252d95dea93a1e936725de99c714b35) )
	ROM_LOAD( "12-53.u7",   0x2800, 0x0800, CRC(c888ee34) SHA1(2796c6ae196b046f12b75b1c095a430fa4be0da2) )
	ROM_LOAD( "12-54.u8",   0x3000, 0x0800, CRC(4c7d11a6) SHA1(0131f077e204250d594c9baadc0596efeb7639cc) )
	ROM_LOAD( "12-55.u9",   0x3800, 0x0800, CRC(fabe1de0) SHA1(a39583d410707930fbe32341c30bb1b8a28a8d73) )

	ROM_REGION( 0x0800, "gfx1", 0 )
	ROM_LOAD( "nbcg0.u67",  0x0000, 0x0800, CRC(b4b01f22) SHA1(1214d91ae28ac40ef37fce787783cd64331ed224) )

	ROM_REGION( 0x3000, "gfx2", 0 )
	ROM_LOAD( "nbcgc.u70",  0x0000, 0x1000, CRC(f7ca234f) SHA1(3b2717051341c423969ed4bfb292a9f88119c2a8) )
	ROM_LOAD( "nbcgb.u69",  0x1000, 0x1000, CRC(9d409932) SHA1(d3ffca50a059278777238d206895a0d188f4ff6f) )
	ROM_LOAD( "nbcga.u68",  0x2000, 0x1000, CRC(afe1a666) SHA1(c1530700a283d18e7136754d45904930ef424bcf) )

	ROM_REGION( 0x100, "proms", 0 )
	ROM_LOAD( "bclr.u28",   0x0000, 0x0100, CRC(0ec45d01) SHA1(da73ae7e1c74913921dc378a97795c6da47dcbfb) )
ROM_END

ROM_START( comg127 )  // Cal Omega v12.7 (Keno)
	ROM_REGION( 0x10000, "maincpu", 0 )
	ROM_FILL(               0x1800, 0x0800, 0xff )  // empty socket
	ROM_LOAD( "12-72.u6",   0x2000, 0x0800, CRC(091a4b32) SHA1(3600854152482bf18d2377aa635a9fd7f3d4b2f7) )
	ROM_LOAD( "12-73.u7",   0x2800, 0x0800, CRC(c1fb5293) SHA1(f20cdddb4c89cb2fc647ddfcff6bd6f5095a0a28) )
	ROM_LOAD( "12-74.u8",   0x3000, 0x0800, CRC(de277137) SHA1(127b95616824dfb1025f3346c1335a8bf4835e68) )
	ROM_LOAD( "12-75.u9",   0x3800, 0x0800, CRC(04485ba3) SHA1(ee22396fc23508635e43ca8b17fc1f23e670fe85) )

	ROM_REGION( 0x0800, "gfx1", 0 )
	ROM_FILL(               0x0000, 0x0800, 0xff )  // empty socket (requested by the manual)

	ROM_REGION( 0x1800, "gfx2", 0 )
	ROM_LOAD( "kcgc.u70",   0x0000, 0x0800, CRC(fb721236) SHA1(33ef355913b8acb5017a24ca1c46dec1c391a528) )
	ROM_LOAD( "kcgb.u69",   0x0800, 0x0800, CRC(2b9205d9) SHA1(48ed4dcef38e9567246f09bd9bea5bf291e7e1b9) )
	ROM_LOAD( "kcga.u68",   0x1000, 0x0800, CRC(c4491e35) SHA1(44acb8bd7af287350b99d159b6f83015fcdbd93c) )

	ROM_REGION( 0x100, "proms", 0 )
	ROM_LOAD( "pokclr.u28", 0x0000, 0x0100, CRC(a8191ef7) SHA1(d6f777980179ab091e2713ee815d46bf9c0ac486) )

	ROM_REGION(0x1000, "kstec", 0)
	ROM_LOAD( "903kstec.0", 0x0000, 0x0800, CRC(c1636ab5) SHA1(5a3ad24918751ca6a6640807e421e80f6b4cc844) )
ROM_END

ROM_START( comg128 )  // Cal Omega v12.8 (Arcade Game)
	ROM_REGION( 0x10000, "maincpu", 0 )
	ROM_FILL(               0x1800, 0x0800, 0xff )  // empty socket
	ROM_LOAD( "12-82.u6",   0x2000, 0x0800, CRC(85f0c548) SHA1(f08e26a7acb883a92e73e564fb2b58422d1784c6) )
	ROM_LOAD( "12-83.u7",   0x2800, 0x0800, CRC(57212e46) SHA1(d0bac63e0efcdb8ef4a1b6c4d53776447557e4d0) )
	ROM_LOAD( "12-84.u8",   0x3000, 0x0800, CRC(00ab3cd8) SHA1(da00457c49d3a101dc31578d07b2e986f0d73919) )
	ROM_LOAD( "12-85.u9",   0x3800, 0x0800, CRC(3b00c172) SHA1(039aa2a2b41ea29e8e22a889c3984e30b321e7e3) )

	ROM_REGION( 0x0800, "gfx1", 0 )
	ROM_LOAD( "pkcg0.u67",  0x0000, 0x0800, CRC(b626ad89) SHA1(551b75f4559d11a4f8f56e38982114a21c77d4e7) )

	ROM_REGION( 0x1800, "gfx2", 0 )
	ROM_LOAD( "pkcgc.u70",  0x0000, 0x0800, CRC(f2f94661) SHA1(f37f7c0dff680fd02897dae64e13e297d0fdb3e7) )
	ROM_LOAD( "pkcgb.u69",  0x0800, 0x0800, CRC(6bbb1e2d) SHA1(51ee282219bf84218886ad11a24bc6a8e7337527) )
	ROM_LOAD( "pkcga.u68",  0x1000, 0x0800, CRC(6e3e9b1d) SHA1(14eb8d14ce16719a6ad7d13db01e47c8f05955f0) )

	ROM_REGION( 0x100, "proms", 0 )
	ROM_LOAD( "pokclr.u28", 0x0000, 0x0100, CRC(a8191ef7) SHA1(d6f777980179ab091e2713ee815d46bf9c0ac486) )
ROM_END

ROM_START( comg134 )  // Cal Omega 13.4 (Nudge Keno)
	ROM_REGION( 0x10000, "maincpu", 0 )
	ROM_FILL(               0x1800, 0x0800, 0xff )  // empty socket
	ROM_LOAD( "13-42.u6",   0x2000, 0x0800, CRC(3ff1e83d) SHA1(0c2d2faed1148909dd7d50e9eda76c6403181435) )
	ROM_LOAD( "13-43.u7",   0x2800, 0x0800, CRC(cf2125f4) SHA1(32678f3ac82c76fb8116de77ce332fe098d5e8c0) )
	ROM_LOAD( "13-44.u8",   0x3000, 0x0800, CRC(09a8d3c4) SHA1(60937b386a7fa8c30bd509633b5e98e79a1189d4) )
	ROM_LOAD( "13-45.u9",   0x3800, 0x0800, CRC(790d3347) SHA1(02bbbfd447bee596557e4c3a61649ca1330a970f) )

	ROM_REGION( 0x0800, "gfx1", 0 )
	ROM_LOAD( "nbcg0.u67",  0x0000, 0x0800, CRC(b4b01f22) SHA1(1214d91ae28ac40ef37fce787783cd64331ed224) )

	ROM_REGION( 0x3000, "gfx2", 0 )
	ROM_LOAD( "nbcgc.u70",  0x0000, 0x1000, CRC(f7ca234f) SHA1(3b2717051341c423969ed4bfb292a9f88119c2a8) )
	ROM_LOAD( "nbcgb.u69",  0x1000, 0x1000, CRC(9d409932) SHA1(d3ffca50a059278777238d206895a0d188f4ff6f) )
	ROM_LOAD( "nbcga.u68",  0x2000, 0x1000, CRC(afe1a666) SHA1(c1530700a283d18e7136754d45904930ef424bcf) )

	ROM_REGION( 0x100, "proms", 0 )
	ROM_LOAD( "bclr.u28",   0x0000, 0x0100, CRC(0ec45d01) SHA1(da73ae7e1c74913921dc378a97795c6da47dcbfb) )
ROM_END

ROM_START( comg145 )  // Cal Omega v14.5 (Pixels)
	ROM_REGION( 0x10000, "maincpu", 0 )  // the set doesn't pass the checksum, so needs a redump.
	ROM_LOAD( "14-51.u5",   0x1800, 0x0800, BAD_DUMP CRC(b173af4b) SHA1(2fd7d391c765e8e5bf148d92223ffc2a2619dcfd) )
	ROM_LOAD( "14-52.u6",   0x2000, 0x0800, BAD_DUMP CRC(f12434c5) SHA1(f957831867cc8c98fb479cd2d859790d19883d26) )
	ROM_LOAD( "14-53.u7",   0x2800, 0x0800, BAD_DUMP CRC(3b22802b) SHA1(8cc563e79fd90873132e358f2ce5942ddbd65144) )
	ROM_LOAD( "14-54.u8",   0x3000, 0x0800, BAD_DUMP CRC(8a230410) SHA1(4ff31869a7389af20f6557d9306f19a5d3ba5766) )
	ROM_LOAD( "14-55.u9",   0x3800, 0x0800, BAD_DUMP CRC(0e6e7413) SHA1(6e2b37f6cbb49ce3e0111777a3b197f5b2012ed0) )

	ROM_REGION( 0x1000, "gfx1", 0 )
	ROM_LOAD( "pxcg0.u67",  0x0000, 0x0800, CRC(4b487d88) SHA1(ae8bf1c84c475a70ea98eb8419a920389bac1761) )

	ROM_REGION( 0x3000, "gfx2", 0 )
	ROM_LOAD( "pxcgc.u70",  0x0000, 0x1000, CRC(9750eea2) SHA1(4f8b04a161501840ad2576379f23e8be2d46a488) )
	ROM_LOAD( "pxcgb.u69",  0x1000, 0x1000, CRC(a3bed6b1) SHA1(078cface4af9720bee3288f5f0236725c8bfb575) )
	ROM_LOAD( "pxcga.u68",  0x2000, 0x1000, CRC(d80f064a) SHA1(1b22ca3e446ed3c6fb49a90c463394dec96bc4ec) )

	ROM_REGION( 0x100, "proms", 0 )
	ROM_LOAD( "pixclr.u28", 0x0000, 0x0100, CRC(67d23e76) SHA1(826cf77ca5a4d492d66e45ee96a7780a94fbe634) )
ROM_END

ROM_START( comg157 )  // Cal Omega v15.7 (Double-Draw Poker)
	ROM_REGION( 0x10000, "maincpu", 0 )
	ROM_LOAD( "15-71.u5",   0x1800, 0x0800, CRC(e0c89569) SHA1(68f32b00dd8ceb08e9677438c2bfec86e1a7fe6a) )
	ROM_LOAD( "15-72.u6",   0x2000, 0x0800, CRC(a3ebd1af) SHA1(a31eff7fe205efeb5b6fe1adaed66d2f23f91844) )
	ROM_LOAD( "15-73.u7",   0x2800, 0x0800, CRC(68682479) SHA1(5644e7f86a854572f4e54d6cf9552ef9ccbcb195) )
	ROM_LOAD( "15-74.u8",   0x3000, 0x0800, CRC(1d020dd0) SHA1(a36ae43587c0dd9abcb893db45715c405bb091fe) )
	ROM_LOAD( "15-75.u9",   0x3800, 0x0800, CRC(dba3ad3e) SHA1(4ef16e7b7456e189fcbf3ceba98955960d0953fc) )

	ROM_REGION( 0x0800, "gfx1", 0 )
	ROM_LOAD( "gpkcg0.u67", 0x0000, 0x0800, CRC(b626ad89) SHA1(551b75f4559d11a4f8f56e38982114a21c77d4e7) )

	ROM_REGION( 0x1800, "gfx2", 0 )
	ROM_LOAD( "gpkcgc.u70", 0x0000, 0x0800, CRC(f2f94661) SHA1(f37f7c0dff680fd02897dae64e13e297d0fdb3e7) )
	ROM_LOAD( "gpkcgb.u69", 0x0800, 0x0800, CRC(6bbb1e2d) SHA1(51ee282219bf84218886ad11a24bc6a8e7337527) )
	ROM_LOAD( "gpkcga.u68", 0x1000, 0x0800, CRC(6e3e9b1d) SHA1(14eb8d14ce16719a6ad7d13db01e47c8f05955f0) )

	ROM_REGION( 0x100, "proms", 0 )
	ROM_LOAD( "pokclr.u28", 0x0000, 0x0100, CRC(a8191ef7) SHA1(d6f777980179ab091e2713ee815d46bf9c0ac486) )
ROM_END

ROM_START( comg159 )  // Cal Omega v15.9 (Wild Double-Up)
	ROM_REGION( 0x10000, "maincpu", 0 )
	ROM_FILL(               0x3000, 0x1000, 0xff )  // empty socket
	ROM_FILL(               0x4000, 0x1000, 0xff )  // empty socket
	ROM_LOAD( "15-93.u7",   0x5000, 0x1000, CRC(a1ca1fc0) SHA1(a751dba148c818a25237c2ac95328b6a5643f4e0) )
	ROM_LOAD( "15-94.u8",   0x6000, 0x1000, CRC(849595ea) SHA1(c28629de84b0c0d389c52490677ecb9139fd738d) )
	ROM_LOAD( "15-95.u9",   0x7000, 0x1000, CRC(c858ea24) SHA1(c7ecaddd4064b352c061b9164f2f347c310fab39) )

	ROM_REGION( 0x0800, "gfx1", 0 )
	ROM_LOAD( "jkr2cg0.u67",    0x0000, 0x0800, CRC(987b3e4d) SHA1(ae4b5dc0e4d1195bbf18b375c1a4dbf880f5f38c) )

	ROM_REGION( 0x1800, "gfx2", 0 )
	ROM_LOAD( "jkr2cgc.u70",    0x0000, 0x0800, CRC(5b96f5e0) SHA1(4733349798eb059998a4814331f57e7f09e02490) )
	ROM_LOAD( "jkr2cgb.u69",    0x0800, 0x0800, CRC(d77dda31) SHA1(e11b476cf0b609a8a40981b81b4d83b3c86678dc) )
	ROM_LOAD( "jkr2cga.u68",    0x1000, 0x0800, CRC(def60756) SHA1(fe71424fc638761d9ff65391261a030a2889ad5e) )

	ROM_REGION( 0x100, "proms", 0 )
	ROM_LOAD( "wldclr.u28", 0x0000, 0x0100, CRC(a26a8fae) SHA1(d570fe9443a0912bd34b81ac4c3e4c5f8901f523) )
ROM_END

ROM_START( comg164 )  // Cal Omega v16.4 (Keno)
	ROM_REGION( 0x10000, "maincpu", 0 )
	ROM_LOAD( "16-41.u5",   0x1800, 0x0800, CRC(fae6b065) SHA1(a123f98e4b4815a06d62d0429697cdce71756b94) )
	ROM_LOAD( "16-42.u6",   0x2000, 0x0800, NO_DUMP )   // missing ROM???
	ROM_LOAD( "16-43.u7",   0x2800, 0x0800, CRC(15974dbc) SHA1(fe2979861b8021949c127b182b9b50975b77bdd1) )
	ROM_LOAD( "16-44.u8",   0x3000, 0x0800, CRC(64f06a75) SHA1(1cf4d89d2ee60200f84d47a3a637471e0af9239c) )
	ROM_LOAD( "16-45.u9",   0x3800, 0x0800, CRC(3a8bc80e) SHA1(a1fb58b30850b1fe2bf976b8b99c8c540d67534a) )

	ROM_REGION( 0x0800, "gfx1", 0 )
	ROM_FILL(               0x0000, 0x0800, 0xff )  // empty socket (requested by the manual)

	ROM_REGION( 0x1800, "gfx2", 0 )
	ROM_LOAD( "kcgc.u70",   0x0000, 0x0800, CRC(fb721236) SHA1(33ef355913b8acb5017a24ca1c46dec1c391a528) )
	ROM_LOAD( "kcgb.u69",   0x0800, 0x0800, CRC(2b9205d9) SHA1(48ed4dcef38e9567246f09bd9bea5bf291e7e1b9) )
	ROM_LOAD( "kcga.u68",   0x1000, 0x0800, CRC(c4491e35) SHA1(44acb8bd7af287350b99d159b6f83015fcdbd93c) )

	ROM_REGION( 0x100, "proms", 0 )
	ROM_LOAD( "pokclr.u28", 0x0000, 0x0100, CRC(a8191ef7) SHA1(d6f777980179ab091e2713ee815d46bf9c0ac486) )

	ROM_REGION(0x1000, "kstec", 0)
	ROM_LOAD( "903kstec.0", 0x0000, 0x0800, CRC(c1636ab5) SHA1(5a3ad24918751ca6a6640807e421e80f6b4cc844) )
ROM_END

ROM_START( comg168 )  // Cal Omega v16.8 (Keno)
	ROM_REGION( 0x10000, "maincpu", 0 )
	ROM_FILL(               0x1800, 0x0800, 0xff )  // empty socket
	ROM_LOAD( "16-82.u6",   0x2000, 0x0800, CRC(ba044cd6) SHA1(659ec979e61baf4e871af857b722bb6fd789ff75) )
	ROM_LOAD( "16-83.u7",   0x2800, 0x0800, CRC(e3326b68) SHA1(7326f87319c363161ba8571dd983b070ef4f8694) )
	ROM_LOAD( "16-84.u8",   0x3000, 0x0800, CRC(1f72acea) SHA1(26d0e5a36f14ccae22d216a13d0459f0389ea6c0) )
	ROM_LOAD( "16-85.u9",   0x3800, 0x0800, CRC(4f38e3b3) SHA1(4d034959f665f0fdb5a4df85bae67dbd3d38077f) )

	ROM_REGION( 0x0800, "gfx1", 0 )
	ROM_FILL(               0x0000, 0x0800, 0xff )  // empty socket (requested by the manual)

	ROM_REGION( 0x1800, "gfx2", 0 )
	ROM_LOAD( "kcgc.u70",   0x0000, 0x0800, CRC(fb721236) SHA1(33ef355913b8acb5017a24ca1c46dec1c391a528) )
	ROM_LOAD( "kcgb.u69",   0x0800, 0x0800, CRC(2b9205d9) SHA1(48ed4dcef38e9567246f09bd9bea5bf291e7e1b9) )
	ROM_LOAD( "kcga.u68",   0x1000, 0x0800, CRC(c4491e35) SHA1(44acb8bd7af287350b99d159b6f83015fcdbd93c) )

	ROM_REGION( 0x100, "proms", 0 )
	ROM_LOAD( "pokclr.u28", 0x0000, 0x0100, CRC(a8191ef7) SHA1(d6f777980179ab091e2713ee815d46bf9c0ac486) )

	ROM_REGION(0x1000, "kstec", 0)
	ROM_LOAD( "903kstec.0", 0x0000, 0x0800, CRC(c1636ab5) SHA1(5a3ad24918751ca6a6640807e421e80f6b4cc844) )
ROM_END

ROM_START( comg172 )  // Cal Omega v17.2 (Double Double Poker)
	ROM_REGION( 0x10000, "maincpu", 0 )
	ROM_FILL(               0x3000, 0x1000, 0xff )  // empty socket
	ROM_FILL(               0x4000, 0x1000, 0xff )  // empty socket
	ROM_LOAD( "17-23.u7",   0x5000, 0x1000, CRC(96efc8d1) SHA1(96836ca7188dc53e3a8af64f1fed9fe1c0c4e056) )
	ROM_LOAD( "17-24.u8",   0x6000, 0x1000, CRC(08d31a98) SHA1(85e23ffeb8fa82ec0155f54d2193511517e6ec8c) )
	ROM_LOAD( "17-25.u9",   0x7000, 0x1000, CRC(82508c71) SHA1(dd44e949f36e04ceaf1e527615c7003d0a9c0073) )

	ROM_REGION( 0x0800, "gfx1", 0 )
	ROM_LOAD( "jkrpkrcg0.u67",  0x0000, 0x0800, CRC(987b3e4d) SHA1(ae4b5dc0e4d1195bbf18b375c1a4dbf880f5f38c) )

	ROM_REGION( 0x1800, "gfx2", 0 )
	ROM_LOAD( "jkrpkrcgc.u70",  0x0000, 0x0800, CRC(5b96f5e0) SHA1(4733349798eb059998a4814331f57e7f09e02490) )
	ROM_LOAD( "jkrpkrcgb.u69",  0x0800, 0x0800, CRC(d77dda31) SHA1(e11b476cf0b609a8a40981b81b4d83b3c86678dc) )
	ROM_LOAD( "jkrpkrcga.u68",  0x1000, 0x0800, CRC(def60756) SHA1(fe71424fc638761d9ff65391261a030a2889ad5e) )

	ROM_REGION( 0x100, "proms", 0 )
	ROM_LOAD( "wldclr.u28", 0x0000, 0x0100, CRC(a26a8fae) SHA1(d570fe9443a0912bd34b81ac4c3e4c5f8901f523) )
ROM_END

ROM_START( comg175 )  // Cal Omega v17.5 (Gaming Draw Poker)
	ROM_REGION( 0x10000, "maincpu", 0 )
	ROM_LOAD( "17-51.u5",   0x1800, 0x0800, CRC(5450b90a) SHA1(4e67a17b2353bbe89fb6be4951efd09a948a987e) )
	ROM_LOAD( "17-52.u6",   0x2000, 0x0800, CRC(29d787fd) SHA1(3f8c46f928c7fc3e68fe47efe23505f393bdb577) )
	ROM_LOAD( "17-53.u7",   0x2800, 0x0800, CRC(080f6a23) SHA1(69866fba7cc348976ed1dfbfe103a5852a60d081) )
	ROM_LOAD( "17-54.u8",   0x3000, 0x0800, CRC(7867815d) SHA1(8f3c4375f9b7c4eb5ebe413a8ac8593ff2ceb3e0) )
	ROM_LOAD( "17-55.u9",   0x3800, 0x0800, CRC(656aa3e3) SHA1(2ccf1328d134cb26a5c4a0e45841079166de19be) )

	ROM_REGION( 0x0800, "gfx1", 0 )
	ROM_LOAD( "pkcg0.u67",  0x0000, 0x0800, CRC(b626ad89) SHA1(551b75f4559d11a4f8f56e38982114a21c77d4e7) )

	ROM_REGION( 0x1800, "gfx2", 0 )
	ROM_LOAD( "pkcgc.u70",  0x0000, 0x0800, CRC(f2f94661) SHA1(f37f7c0dff680fd02897dae64e13e297d0fdb3e7) )
	ROM_LOAD( "pkcgb.u69",  0x0800, 0x0800, CRC(6bbb1e2d) SHA1(51ee282219bf84218886ad11a24bc6a8e7337527) )
	ROM_LOAD( "pkcga.u68",  0x1000, 0x0800, CRC(6e3e9b1d) SHA1(14eb8d14ce16719a6ad7d13db01e47c8f05955f0) )

	ROM_REGION( 0x100, "proms", 0 )
	ROM_LOAD( "pokclr.u28", 0x0000, 0x0100, CRC(a8191ef7) SHA1(d6f777980179ab091e2713ee815d46bf9c0ac486) )
ROM_END

ROM_START( comg176 )  // Cal Omega 17.6 (Nudge Keno)
	ROM_REGION( 0x10000, "maincpu", 0 )
	ROM_LOAD( "17-61.u5",   0x1800, 0x0800, CRC(7b201d27) SHA1(142d25c424e6bfd4327bb796f8dc9d0e6cb21797) )
	ROM_LOAD( "17-62.u6",   0x2000, 0x0800, CRC(0ce87971) SHA1(ad1fecf4ed34eccd2a5b09e8847cb4a011875b73) )
	ROM_LOAD( "17-63.u7",   0x2800, 0x0800, CRC(adce3e97) SHA1(5c12984b241c4884158ecc0743a3805115457277) )
	ROM_LOAD( "17-64.u8",   0x3000, 0x0800, CRC(2a48525a) SHA1(9e48ca9fc3cc4c42dac3a24b2a6ac78204f7d2d8) )
	ROM_LOAD( "17-65.u9",   0x3800, 0x0800, CRC(d4d929fa) SHA1(9cee198596375b810210856bc4ba5f5a3d706df4) )

	ROM_REGION( 0x0800, "gfx1", 0 )
	ROM_LOAD( "nbcg0.u67",  0x0000, 0x0800, CRC(b4b01f22) SHA1(1214d91ae28ac40ef37fce787783cd64331ed224) )

	ROM_REGION( 0x3000, "gfx2", 0 )
	ROM_LOAD( "nbcgc.u70",  0x0000, 0x1000, CRC(f7ca234f) SHA1(3b2717051341c423969ed4bfb292a9f88119c2a8) )
	ROM_LOAD( "nbcgb.u69",  0x1000, 0x1000, CRC(9d409932) SHA1(d3ffca50a059278777238d206895a0d188f4ff6f) )
	ROM_LOAD( "nbcga.u68",  0x2000, 0x1000, CRC(afe1a666) SHA1(c1530700a283d18e7136754d45904930ef424bcf) )

	ROM_REGION( 0x100, "proms", 0 )
	ROM_LOAD( "bclr.u28",   0x0000, 0x0100, CRC(0ec45d01) SHA1(da73ae7e1c74913921dc378a97795c6da47dcbfb) )
ROM_END

ROM_START( comg181 )  // Cal Omega 18.1 (Nudge Keno)
	ROM_REGION( 0x10000, "maincpu", 0 )
	ROM_FILL(               0x1800, 0x0800, 0xff )  // empty socket
	ROM_LOAD( "18-12.u6",   0x2000, 0x0800, CRC(dd867180) SHA1(caf703f45dea980e84fc29d2ea0d3f4e211aaa3f) )
	ROM_LOAD( "18-13.u7",   0x2800, 0x0800, CRC(39ccbddd) SHA1(1c027957ad6a3346dd3bcc0b422d2e854c6f5439) )
	ROM_LOAD( "18-14.u8",   0x3000, 0x0800, CRC(ddf23ef1) SHA1(8340a2b0125e42602045fea2a248f1ec9e9915c0) )
	ROM_LOAD( "18-15.u9",   0x3800, 0x0800, CRC(549610b5) SHA1(371e4651a400d4c8b7181391c1d9b964d1ccb6fb) )

	ROM_REGION( 0x0800, "gfx1", 0 )
	ROM_LOAD( "nbcg0.u67",  0x0000, 0x0800, CRC(b4b01f22) SHA1(1214d91ae28ac40ef37fce787783cd64331ed224) )

	ROM_REGION( 0x3000, "gfx2", 0 )
	ROM_LOAD( "nbcgc.u70",  0x0000, 0x1000, CRC(f7ca234f) SHA1(3b2717051341c423969ed4bfb292a9f88119c2a8) )
	ROM_LOAD( "nbcgb.u69",  0x1000, 0x1000, CRC(9d409932) SHA1(d3ffca50a059278777238d206895a0d188f4ff6f) )
	ROM_LOAD( "nbcga.u68",  0x2000, 0x1000, CRC(afe1a666) SHA1(c1530700a283d18e7136754d45904930ef424bcf) )

	ROM_REGION( 0x100, "proms", 0 )
	ROM_LOAD( "bclr.u28",   0x0000, 0x0100, CRC(0ec45d01) SHA1(da73ae7e1c74913921dc378a97795c6da47dcbfb) )
ROM_END

ROM_START( comg183 )  // Cal Omega v18.3 (Pixels)
	ROM_REGION( 0x10000, "maincpu", 0 )
	ROM_FILL(               0x3000, 0x1000, 0xff )  // empty socket
	ROM_LOAD( "18-32.u6",   0x4000, 0x1000, CRC(c793ffc1) SHA1(f2ef82f92a9e18128d28973bcf050d0c3e1819f3) )
	ROM_LOAD( "18-33.u7",   0x5000, 0x1000, CRC(415a6599) SHA1(648986310a3864652897e5d18b8be06819cce7a8) )
	ROM_LOAD( "18-34.u8",   0x6000, 0x1000, CRC(fc5d3b89) SHA1(3601401d00d7a0621eac4254da238e9c8929cac4) )
	ROM_LOAD( "18-35.u9",   0x7000, 0x1000, CRC(6552207f) SHA1(bd8a7546b4dad07d151dc7039028916386aee5e9) )

	ROM_REGION( 0x1000, "gfx1", 0 )
	ROM_LOAD( "pxcg0.u67",  0x0000, 0x0800, CRC(4b487d88) SHA1(ae8bf1c84c475a70ea98eb8419a920389bac1761) )

	ROM_REGION( 0x3000, "gfx2", 0 )
	ROM_LOAD( "pxcgc.u70",  0x0000, 0x1000, CRC(9750eea2) SHA1(4f8b04a161501840ad2576379f23e8be2d46a488) )
	ROM_LOAD( "pxcgb.u69",  0x1000, 0x1000, CRC(a3bed6b1) SHA1(078cface4af9720bee3288f5f0236725c8bfb575) )
	ROM_LOAD( "pxcga.u68",  0x2000, 0x1000, CRC(d80f064a) SHA1(1b22ca3e446ed3c6fb49a90c463394dec96bc4ec) )

	ROM_REGION( 0x100, "proms", 0 )
	ROM_LOAD( "pixclr.u28", 0x0000, 0x0100, CRC(67d23e76) SHA1(826cf77ca5a4d492d66e45ee96a7780a94fbe634) )
ROM_END

ROM_START( comg184 )  // Cal Omega v18.4 (Pixels)
	ROM_REGION( 0x10000, "maincpu", 0 )
	ROM_FILL(               0x3000, 0x1000, 0xff )  // empty socket
	ROM_LOAD( "18-42.u6",   0x4000, 0x1000, CRC(b80f6912) SHA1(8675ebb57aa9f7d9dfa38920e31bc9d0824eeaac) )
	ROM_LOAD( "18-43.u7",   0x5000, 0x1000, CRC(bb68fabc) SHA1(35b4bd0b1a9aa432fe1e341c63d839c3834b8684) )
	ROM_LOAD( "18-44.u8",   0x6000, 0x1000, CRC(5ef0b953) SHA1(6da595404505fe50bf52bcb720ec46ca020dec97) )
	ROM_LOAD( "18-45.u9",   0x7000, 0x1000, CRC(bc56398d) SHA1(9c6e328f2c81b57d797e9db4b083d1974fa1d159) )

	ROM_REGION( 0x1000, "gfx1", 0 )
	ROM_LOAD( "pxcg0.u67",  0x0000, 0x0800, CRC(4b487d88) SHA1(ae8bf1c84c475a70ea98eb8419a920389bac1761) )

	ROM_REGION( 0x3000, "gfx2", 0 )
	ROM_LOAD( "pxcgc.u70",  0x0000, 0x1000, CRC(9750eea2) SHA1(4f8b04a161501840ad2576379f23e8be2d46a488) )
	ROM_LOAD( "pxcgb.u69",  0x1000, 0x1000, CRC(a3bed6b1) SHA1(078cface4af9720bee3288f5f0236725c8bfb575) )
	ROM_LOAD( "pxcga.u68",  0x2000, 0x1000, CRC(d80f064a) SHA1(1b22ca3e446ed3c6fb49a90c463394dec96bc4ec) )

	ROM_REGION( 0x100, "proms", 0 )
	ROM_LOAD( "pixclr.u28", 0x0000, 0x0100, CRC(67d23e76) SHA1(826cf77ca5a4d492d66e45ee96a7780a94fbe634) )
ROM_END

ROM_START( comg185 )  // Cal Omega v18.5 (Pixels)
	ROM_REGION( 0x10000, "maincpu", 0 )
	ROM_FILL(               0x3000, 0x1000, 0xff )  // empty socket
	ROM_LOAD( "18-52.u6",   0x4000, 0x1000, CRC(19225f7d) SHA1(73d713ee86886f935d9b2c2ca670d8e00d466b7f) )
	ROM_LOAD( "18-53.u7",   0x5000, 0x1000, CRC(797e2b70) SHA1(83f974c6c1886eab5c90782766b72900c73045e1) )
	ROM_LOAD( "18-54.u8",   0x6000, 0x1000, CRC(6becc802) SHA1(e72783db52bffd3fa2f7d35cd8a004415e37b004) )
	ROM_LOAD( "18-55.u9",   0x7000, 0x1000, CRC(313db76a) SHA1(d81228bf0badc8a3cf08c77de27b3d973953175c) )

	ROM_REGION( 0x1000, "gfx1", 0 )
	ROM_LOAD( "pxcg0.u67",  0x0000, 0x0800, CRC(4b487d88) SHA1(ae8bf1c84c475a70ea98eb8419a920389bac1761) )

	ROM_REGION( 0x3000, "gfx2", 0 )
	ROM_LOAD( "pxcgc.u70",  0x0000, 0x1000, CRC(9750eea2) SHA1(4f8b04a161501840ad2576379f23e8be2d46a488) )
	ROM_LOAD( "pxcgb.u69",  0x1000, 0x1000, CRC(a3bed6b1) SHA1(078cface4af9720bee3288f5f0236725c8bfb575) )
	ROM_LOAD( "pxcga.u68",  0x2000, 0x1000, CRC(d80f064a) SHA1(1b22ca3e446ed3c6fb49a90c463394dec96bc4ec) )

	ROM_REGION( 0x100, "proms", 0 )
	ROM_LOAD( "pixclr.u28", 0x0000, 0x0100, CRC(67d23e76) SHA1(826cf77ca5a4d492d66e45ee96a7780a94fbe634) )
ROM_END

ROM_START( comg186 )  // Cal Omega v18.6 (Pixels)
	ROM_REGION( 0x10000, "maincpu", 0 )
	ROM_FILL(               0x3000, 0x1000, 0xff )  // empty socket
	ROM_LOAD( "18-62.u6",   0x4000, 0x1000, CRC(025f4268) SHA1(750a5417fe2b077893d8252dd5eafc42fafd965e) )
	ROM_LOAD( "18-63.u7",   0x5000, 0x1000, CRC(948a6ef1) SHA1(6aeb244209f3376042a32d9accb38e3f09cb192a) )
	ROM_LOAD( "18-64.u8",   0x6000, 0x1000, CRC(9fb6e82b) SHA1(db38564e8060f1c67183f3f412a24439b2253e13) )
	ROM_LOAD( "18-65.u9",   0x7000, 0x1000, CRC(a68be5ef) SHA1(1ab2bc1b070863260fa281970f886d77e2fa7ccd) )

	ROM_REGION( 0x1000, "gfx1", 0 )
	ROM_LOAD( "pxcg0.u67",  0x0000, 0x0800, CRC(4b487d88) SHA1(ae8bf1c84c475a70ea98eb8419a920389bac1761) )

	ROM_REGION( 0x3000, "gfx2", 0 )
	ROM_LOAD( "pxcgc.u70",  0x0000, 0x1000, CRC(9750eea2) SHA1(4f8b04a161501840ad2576379f23e8be2d46a488) )
	ROM_LOAD( "pxcgb.u69",  0x1000, 0x1000, CRC(a3bed6b1) SHA1(078cface4af9720bee3288f5f0236725c8bfb575) )
	ROM_LOAD( "pxcga.u68",  0x2000, 0x1000, CRC(d80f064a) SHA1(1b22ca3e446ed3c6fb49a90c463394dec96bc4ec) )

	ROM_REGION( 0x100, "proms", 0 )
	ROM_LOAD( "pixclr.u28", 0x0000, 0x0100, CRC(67d23e76) SHA1(826cf77ca5a4d492d66e45ee96a7780a94fbe634) )
ROM_END

ROM_START( comg187 )  // Cal Omega v18.7 (Amusement Poker)
	ROM_REGION( 0x10000, "maincpu", 0 )
	ROM_FILL(               0x3000, 0x1000, 0xff )  // empty socket
	ROM_LOAD( "18-72.u6",   0x4000, 0x1000, BAD_DUMP CRC(1a4bd46a) SHA1(76101271ff9b98c3310e1666dfba34a01a0f0bcd) )  // 1st half seems to be the 2nd one, and 2nd half is filled of 0xff
	ROM_LOAD( "18-73.u7",   0x5000, 0x1000, CRC(ca374ecb) SHA1(113495afa88da97cb7239f645fabba7125ce2b4b) )
	ROM_LOAD( "18-74.u8",   0x6000, 0x1000, CRC(5bb57ca8) SHA1(22dc6f0e2fee5408fa70e4bc60f1833534ee038f) )
	ROM_LOAD( "18-75.u9",   0x7000, 0x1000, CRC(70a8ccb3) SHA1(b5b7d6a8262ab6e47a1400681c414fd3edd0d7a8) )

	ROM_REGION( 0x0800, "gfx1", 0 )
	ROM_LOAD( "jkr2cg0.u67",    0x0000, 0x0800, CRC(987b3e4d) SHA1(ae4b5dc0e4d1195bbf18b375c1a4dbf880f5f38c) )

	ROM_REGION( 0x1800, "gfx2", 0 )
	ROM_LOAD( "jkr2cgc.u70",    0x0000, 0x0800, CRC(5b96f5e0) SHA1(4733349798eb059998a4814331f57e7f09e02490) )
	ROM_LOAD( "jkr2cgb.u69",    0x0800, 0x0800, CRC(d77dda31) SHA1(e11b476cf0b609a8a40981b81b4d83b3c86678dc) )
	ROM_LOAD( "jkr2cga.u68",    0x1000, 0x0800, CRC(def60756) SHA1(fe71424fc638761d9ff65391261a030a2889ad5e) )

	ROM_REGION( 0x100, "proms", 0 )
	ROM_LOAD( "mltclr.u28", 0x0000, 0x0100, CRC(fefb0fa8) SHA1(66d86aa19d9d37ffd2840d6653fcec667bc716d4) )
ROM_END

ROM_START( comg204 )  // Cal Omega v20.4 (Super Blackjack)
	ROM_REGION( 0x10000, "maincpu", 0 )
	ROM_LOAD( "20-41.u5",   0x3000, 0x1000, CRC(9c2203f7) SHA1(fd566683e887cf80cd0e6c82a413aebc378397f8) )
	ROM_LOAD( "20-42.u6",   0x4000, 0x1000, CRC(31b37010) SHA1(c35ef77725c6c6dd9f369d50d9a8e55c2e3644af) )
	ROM_LOAD( "20-43.u7",   0x5000, 0x1000, CRC(a9edf684) SHA1(7d2d8f3ec00c93914bfd629fae838b7d0f4bf414) )
	ROM_LOAD( "20-44.u8",   0x6000, 0x1000, CRC(7a46e6cd) SHA1(91be6ddfd33ebab1f65e08f58c1be46fc770c1bf) )
	ROM_LOAD( "20-45.u9",   0x7000, 0x1000, CRC(1e76202a) SHA1(015bf7ba62a561f5640aad7855e5fdd46787cdbf) )

	ROM_REGION( 0x0800, "gfx1", 0 )
	ROM_LOAD( "jkr2cg0.u67",    0x0000, 0x0800, CRC(987b3e4d) SHA1(ae4b5dc0e4d1195bbf18b375c1a4dbf880f5f38c) )

	ROM_REGION( 0x1800, "gfx2", 0 )
	ROM_LOAD( "jkr2cgc.u70",    0x0000, 0x0800, CRC(5b96f5e0) SHA1(4733349798eb059998a4814331f57e7f09e02490) )
	ROM_LOAD( "jkr2cgb.u69",    0x0800, 0x0800, CRC(d77dda31) SHA1(e11b476cf0b609a8a40981b81b4d83b3c86678dc) )
	ROM_LOAD( "jkr2cga.u68",    0x1000, 0x0800, CRC(def60756) SHA1(fe71424fc638761d9ff65391261a030a2889ad5e) )

	ROM_REGION( 0x100, "proms", 0 )
	ROM_LOAD( "mltclr.u28", 0x0000, 0x0100, CRC(fefb0fa8) SHA1(66d86aa19d9d37ffd2840d6653fcec667bc716d4) )
ROM_END

ROM_START( comg208 )  // Cal Omega v20.8 (Winner's Choice)
	ROM_REGION( 0x10000, "maincpu", 0 )
	ROM_LOAD( "20-81.u5",   0x3000, 0x1000, CRC(b042de4d) SHA1(6de8e5ca45fe8159d30da2754fab818e84bbcc0c) )
	ROM_LOAD( "20-82.u6",   0x4000, 0x1000, CRC(7d42257c) SHA1(f1487bcc2475d1bcdfbc9bf866adcb0d510acef5) )
	ROM_LOAD( "20-83.u7",   0x5000, 0x1000, CRC(b3b25958) SHA1(096f010db3164579ba81851a3f1062df0f46fc0f) )
	ROM_LOAD( "20-84.u8",   0x6000, 0x1000, CRC(0bfb9f9d) SHA1(4a3c1e88faa90a9f4a483b053beb2c8af688d52d) )
	ROM_LOAD( "20-85.u9",   0x7000, 0x1000, CRC(d61ba385) SHA1(0352a5306e942467d142982394d2d72892d1ecd6) )

	ROM_REGION( 0x1000, "gfx1", 0 )
	ROM_LOAD( "mlt2cg0.u67",    0x0000, 0x1000, CRC(43a095f0) SHA1(1824dd864bfc385035cc6b3da736ab6de9336440) )

	ROM_REGION( 0x3000, "gfx2", 0 )
	ROM_LOAD( "mlt2cgc.u70",    0x0000, 0x1000, CRC(432ae4f9) SHA1(e4229ee743d0245b3efaed0d852bf24712508ce9) )
	ROM_LOAD( "mlt2cgb.u69",    0x1000, 0x1000, CRC(d5173679) SHA1(396c9c3eb7a0a5e5d279d079e635c8e4e5581779) )
	ROM_LOAD( "mlt2cga.u68",    0x2000, 0x1000, CRC(b7397d3a) SHA1(f35607a4cd60e4467e27474e8063b7a7a4a65d9f) )

	ROM_REGION( 0x100, "proms", 0 )
	ROM_LOAD( "mltclr.u28", 0x0000, 0x0100, CRC(ab8960a6) SHA1(2414b445739860a0c3e533f2992291ff8a471d76) )
ROM_END

ROM_START( comg227 )  // Cal Omega v22.7 (Amusement Poker (Double Double))
	ROM_REGION( 0x10000, "maincpu", 0 )
	ROM_FILL(               0x3000, 0x1000, 0xff )  // empty socket
	ROM_FILL(               0x4000, 0x1000, 0xff )  // empty socket
	ROM_LOAD( "22-73.u7",   0x5000, 0x1000, BAD_DUMP CRC(152d1ff9) SHA1(8bbfea1bae9e4fe2a2ac52507dc8dd0e33fbbd06) )
	ROM_LOAD( "22-74.u8",   0x6000, 0x1000, CRC(3af0f69d) SHA1(c34a0eab3ad4e4db310727805ba1ddc73533bfa6) )
	ROM_LOAD( "22-75.u9",   0x7000, 0x1000, CRC(d1f3fe24) SHA1(8b43b521fb1be8ef4286b4bfee99b654c49cf9de) )

	ROM_REGION( 0x0800, "gfx1", 0 )
	ROM_LOAD( "jkrpkrcg0.u67",  0x0000, 0x0800, CRC(987b3e4d) SHA1(ae4b5dc0e4d1195bbf18b375c1a4dbf880f5f38c) )

	ROM_REGION( 0x1800, "gfx2", 0 )
	ROM_LOAD( "jkrpkrcgc.u70",  0x0000, 0x0800, CRC(5b96f5e0) SHA1(4733349798eb059998a4814331f57e7f09e02490) )
	ROM_LOAD( "jkrpkrcgb.u69",  0x0800, 0x0800, CRC(d77dda31) SHA1(e11b476cf0b609a8a40981b81b4d83b3c86678dc) )
	ROM_LOAD( "jkrpkrcga.u68",  0x1000, 0x0800, CRC(def60756) SHA1(fe71424fc638761d9ff65391261a030a2889ad5e) )

	ROM_REGION( 0x100, "proms", 0 )
	ROM_LOAD( "wldclr.u28", 0x0000, 0x0100, CRC(a26a8fae) SHA1(d570fe9443a0912bd34b81ac4c3e4c5f8901f523) )
ROM_END

ROM_START( comg230 )  // Cal Omega v23.0 (FC Bingo (4-card))
	ROM_REGION( 0x10000, "maincpu", 0 )
	ROM_FILL(               0x3000, 0x1000, 0xff )  // empty socket
	ROM_LOAD( "23-02.u6",   0x4000, 0x1000, BAD_DUMP CRC(f154670a) SHA1(e0c66649d1434eca3435033a32634cb90cef0f31) )
	ROM_LOAD( "23-03.u7",   0x5000, 0x1000, BAD_DUMP CRC(daf93757) SHA1(27d57007a24a5f892f7ee201072fcd5817373cad) )
	ROM_LOAD( "23-04.u8",   0x6000, 0x1000, CRC(ebb5531a) SHA1(9fd003fcba5a5120332bcbd3c845d555c60875e9) )
	ROM_LOAD( "23-05.u9",   0x7000, 0x1000, BAD_DUMP CRC(cca254a0) SHA1(9dc7c660e0f2d5766756e4ef8cb5a7eddec18069) )

	ROM_REGION( 0x1000, "gfx1", 0 )
	ROM_LOAD( "fcbcg0.u67", 0x0000, 0x1000, BAD_DUMP CRC(ded1c944) SHA1(eafb30b4a2cbb6c10dba959d3839a8f8bf793972) )

	ROM_REGION( 0x3000, "gfx2", 0 )
	ROM_LOAD( "fcbcgc.u70", 0x0000, 0x1000, BAD_DUMP CRC(9f101dd8) SHA1(4f6671b8b36f9351f368d8bbc92c20bd2b7b3dab) )
	ROM_LOAD( "fcbcgb.u69", 0x1000, 0x1000, BAD_DUMP CRC(a7548075) SHA1(a751289cbc8b726082b60740c0202c08e3981e24) )
	ROM_LOAD( "fcbcga.u68", 0x2000, 0x1000, BAD_DUMP CRC(3fc39df9) SHA1(223d05f8969a1846a986b29395c98f97a3218bf7) )

	ROM_REGION( 0x100, "proms", 0 )
	ROM_LOAD( "fcbclr.u28", 0x0000, 0x0100, BAD_DUMP CRC(6db5a344) SHA1(5f1a81ac02a2a74252decd3bb95a5436cc943930) )
ROM_END

ROM_START( comg236 )  // Cal Omega v23.6 (Hotline)
	ROM_REGION( 0x10000, "maincpu", 0 )
	ROM_FILL(               0x3000, 0x1000, 0xff )  // empty socket
	ROM_LOAD( "23-62.u6",   0x4000, 0x1000, CRC(6f3dd409) SHA1(8112c3114609317fe5543bf26fa426d36d60c5e1) )
	ROM_LOAD( "23-63.u7",   0x5000, 0x1000, CRC(76e96865) SHA1(03055751efa143cff0501aaa9b2beb9d533e13e7) )
	ROM_LOAD( "23-64.u8",   0x6000, 0x1000, CRC(26a18d82) SHA1(1ca036c014f180fb1720150642be3986c053c1c9) )
	ROM_LOAD( "23-65.u9",   0x7000, 0x1000, CRC(4e24d2d3) SHA1(56200760dced8b8bf2b38eee5c26a20ffc5b5442) )

	ROM_REGION( 0x1000, "gfx1", 0 )
	ROM_LOAD( "hlcg0.u67",  0x0000, 0x1000, CRC(b2871c94) SHA1(001c376479701efa4542c88f0eca9e13c694667c) )

	ROM_REGION( 0x3000, "gfx2", 0 )
	ROM_LOAD( "hlcgc.u70",  0x0000, 0x1000, CRC(6af901d9) SHA1(f9fcfcf2c92d1a3ef9a18b4e3e680c9de4829533) )
	ROM_LOAD( "hlcgb.u69",  0x1000, 0x1000, CRC(db2d3eb7) SHA1(45f686edf7093069b44e895547c7ec67f820447d) )
	ROM_LOAD( "hlcga.u68",  0x2000, 0x1000, CRC(a7e583fd) SHA1(d3b0aa9e24b6aedf24af55e5b149ab75d6f01a36) )

	ROM_REGION( 0x100, "proms", 0 )
	ROM_LOAD( "hlclr.u28",  0x0000, 0x0100, CRC(1c994cda) SHA1(5c8698b4c5e43146106c9da8a306e3099b26ca2d) )
ROM_END

/*

  Gaming Draw Poker.

  Program roms are roms 23*.*, on the board, there is a number near each roms
  looks to be the address of the rom :

          23-91   1800
          23-92   2000
          23-93   2800
          23-94   3000
          23-9    3800

  Graphics are in roms CG*.*, there is no type indication on these rams, i hope
  i read them correctly.

  There is also 3 sets of switches on the board :

          SW1     1       300     SW2     1       OPT1
                  2       600             2       OPT2
                  3       1200            3       OPT3
                  4       2400            4       OPT4
                  5       4800            5       OPT5
                  6       9600            6       DIS
                  7       -               7       +VPOL
                  8       -               8       +HPOL

          SW3     no indications on the board

  The sound rom is missing on the board :(

*/

ROM_START( comg239 )  // Cal Omega v23.9 (Gaming Draw Poker)
	ROM_REGION( 0x10000, "maincpu", 0 )
	ROM_LOAD( "23-91.u5",   0x1800, 0x0800, CRC(b49035e2) SHA1(b94a0245ca64d15b1496d1b272ffc0ce80f85526) )
	ROM_LOAD( "23-92.u6",   0x2000, 0x0800, CRC(d9ffaa73) SHA1(e39d10121e16f89cd8d30a5391a14dc3d4b13a46) )
	ROM_LOAD( "23-93.u7",   0x2800, 0x0800, CRC(f4e44280) SHA1(a03e5f03ed86c8ad7900fab0ef6a71c76eba3232) )
	ROM_LOAD( "23-94.u8",   0x3000, 0x0800, CRC(8372f4d0) SHA1(de289b65cbe30c92b46fa87b9262ff7f9cfa0431) )
	ROM_LOAD( "23-95.u9",   0x3800, 0x0800, CRC(bfcb934d) SHA1(b7cfa049bdd773368cb8326bcdfabbf474d15bb4) )

	ROM_REGION( 0x0800, "gfx1", 0 )
	ROM_LOAD( "pkcg0.u67",  0x0000, 0x0800, CRC(b626ad89) SHA1(551b75f4559d11a4f8f56e38982114a21c77d4e7) )

	ROM_REGION( 0x1800, "gfx2", 0 )
	ROM_LOAD( "pkcgc.u70",  0x0000, 0x0800, CRC(f2f94661) SHA1(f37f7c0dff680fd02897dae64e13e297d0fdb3e7) )
	ROM_LOAD( "pkcgb.u69",  0x0800, 0x0800, CRC(6bbb1e2d) SHA1(51ee282219bf84218886ad11a24bc6a8e7337527) )
	ROM_LOAD( "pkcga.u68",  0x1000, 0x0800, CRC(6e3e9b1d) SHA1(14eb8d14ce16719a6ad7d13db01e47c8f05955f0) )

	ROM_REGION( 0x100, "proms", 0 )
	ROM_LOAD( "82s129n.u28",    0x0000, 0x0100, CRC(6db5a344) SHA1(5f1a81ac02a2a74252decd3bb95a5436cc943930) )
ROM_END

ROM_START( comg240 )  // Cal Omega v24.0 (Gaming Draw Poker)
	ROM_REGION( 0x10000, "maincpu", 0 )
	ROM_LOAD( "24-01.u5",       0x1800, 0x0800, CRC(445e4e1e) SHA1(11f1b2652fce0e507bde66296f57d689a8460df5) )
	ROM_LOAD( "24-02.u6",       0x2000, 0x0800, CRC(53ef572d) SHA1(14c99f94a22d93de998f6418ea9dc3eab5119a82) )
	ROM_LOAD( "24-03.u7",       0x2800, 0x0800, CRC(fe46b112) SHA1(b32ef6a09a0b9059840cef4f8847cdbb3cf96fa9) )
	ROM_LOAD( "24-04.u8",       0x3000, 0x0800, CRC(0060978d) SHA1(f5ee296592520408d2bdd7022d5b82e712cfc643) )
	ROM_LOAD( "24-05_02bt.u9",  0x3800, 0x0800, CRC(9637a6c0) SHA1(29589fcf8c4db760da95d29be74340fea65b550a) )

	ROM_REGION( 0x0800, "gfx1", 0 )
	ROM_LOAD( "cgo.u67",    0x0000, 0x0800, CRC(b626ad89) SHA1(551b75f4559d11a4f8f56e38982114a21c77d4e7) )

	ROM_REGION( 0x1800, "gfx2", 0 )
	ROM_LOAD( "cgc.u70",    0x0000, 0x0800, CRC(f2f94661) SHA1(f37f7c0dff680fd02897dae64e13e297d0fdb3e7) )
	ROM_LOAD( "cgb.u69",    0x0800, 0x0800, CRC(6bbb1e2d) SHA1(51ee282219bf84218886ad11a24bc6a8e7337527) )
	ROM_LOAD( "cga.u68",    0x1000, 0x0800, CRC(6e3e9b1d) SHA1(14eb8d14ce16719a6ad7d13db01e47c8f05955f0) )

	ROM_REGION( 0x100, "proms", 0 )  // is this prom ok?
	ROM_LOAD( "pok-6301.u28",   0x0000, 0x0100, CRC(56c2577b) SHA1(cb75882067e1e0d9f9369a37b5a829dd091d473e) )
ROM_END

ROM_START( comg246 )  // Cal Omega v24.6 (Hotline)
	ROM_REGION( 0x10000, "maincpu", 0 )
	ROM_FILL(               0x3000, 0x1000, 0xff )  // empty socket
	ROM_LOAD( "24-62.u6",   0x4000, 0x1000, CRC(41f7b882) SHA1(4b532d70d5a7101952085a8fcdc0568c4266a72a) )
	ROM_LOAD( "24-63.u7",   0x5000, 0x1000, CRC(226580b7) SHA1(07e6332ace45e0ced57aed6e348ab12c1f07ff34) )
	ROM_LOAD( "24-64.u8",   0x6000, 0x1000, CRC(bf402e32) SHA1(436670b8f37caac14bb578a31dddbc0e2b0fd1ae) )
	ROM_LOAD( "24-65.u9",   0x7000, 0x1000, CRC(4eb99af3) SHA1(1af1a27f2575290aa0dce88840cd8be516a542ff) )

	ROM_REGION( 0x1000, "gfx1", 0 )
	ROM_LOAD( "hlcg0.u67",  0x0000, 0x1000, CRC(b2871c94) SHA1(001c376479701efa4542c88f0eca9e13c694667c) )

	ROM_REGION( 0x3000, "gfx2", 0 )
	ROM_LOAD( "hlcgc.u70",  0x0000, 0x1000, CRC(6af901d9) SHA1(f9fcfcf2c92d1a3ef9a18b4e3e680c9de4829533) )
	ROM_LOAD( "hlcgb.u69",  0x1000, 0x1000, CRC(db2d3eb7) SHA1(45f686edf7093069b44e895547c7ec67f820447d) )
	ROM_LOAD( "hlcga.u68",  0x2000, 0x1000, CRC(a7e583fd) SHA1(d3b0aa9e24b6aedf24af55e5b149ab75d6f01a36) )

	ROM_REGION( 0x100, "proms", 0 )
	ROM_LOAD( "hlclr.u28",  0x0000, 0x0100, CRC(1c994cda) SHA1(5c8698b4c5e43146106c9da8a306e3099b26ca2d) )
ROM_END

ROM_START( comg272a )  // Cal Omega v27.2 (Keno (amusement))
	ROM_REGION( 0x10000, "maincpu", 0 )
	ROM_FILL(               0x1800, 0x0800, 0xff )  // empty socket
	ROM_LOAD( "27-22.u6",   0x2000, 0x0800, CRC(db3e1918) SHA1(4b8f33103f093ddbe750b536abc4545cf262d2e5) )
	ROM_LOAD( "27-23.u7",   0x2800, 0x0800, CRC(c9e9cfd8) SHA1(dd0615ac579331330bda070f9ed68d7972436781) )
	ROM_LOAD( "27-24.u8",   0x3000, 0x0800, CRC(d3fbab7f) SHA1(805510356bd52cf698a838daeaf16096eedcfd37) )
	ROM_LOAD( "27-25.u9",   0x3800, 0x0800, CRC(22dc5b5e) SHA1(4442b7ac0516fdad8c81687fa9683eeace5b6c2d) )

	ROM_REGION( 0x0800, "gfx1", 0 )
	ROM_FILL(               0x0000, 0x0800, 0xff )  // empty socket (requested by the manual)

	ROM_REGION( 0x1800, "gfx2", 0 )
	ROM_LOAD( "kcgc.u70",   0x0000, 0x0800, CRC(fb721236) SHA1(33ef355913b8acb5017a24ca1c46dec1c391a528) )
	ROM_LOAD( "kcgb.u69",   0x0800, 0x0800, CRC(2b9205d9) SHA1(48ed4dcef38e9567246f09bd9bea5bf291e7e1b9) )
	ROM_LOAD( "kcga.u68",   0x1000, 0x0800, CRC(c4491e35) SHA1(44acb8bd7af287350b99d159b6f83015fcdbd93c) )

	ROM_REGION( 0x100, "proms", 0 )
	ROM_LOAD( "pokclr.u28", 0x0000, 0x0100, CRC(a8191ef7) SHA1(d6f777980179ab091e2713ee815d46bf9c0ac486) )

	ROM_REGION(0x1000, "kstec", 0)
	ROM_LOAD( "903kstec.0", 0x0000, 0x0800, CRC(c1636ab5) SHA1(5a3ad24918751ca6a6640807e421e80f6b4cc844) )
ROM_END

ROM_START( comg272b )  // Cal Omega v27.2 (Keno (gaming))
	ROM_REGION( 0x10000, "maincpu", 0 )
	ROM_FILL(               0x1800, 0x0800, 0xff )  // empty socket
	ROM_LOAD( "27-22m.u6",  0x2000, 0x0800, CRC(6dc6ec9c) SHA1(dd80d0e544ad51d1b950970e735d7ce1e05062e3) )
	ROM_LOAD( "27-23m.u7",  0x2800, 0x0800, CRC(242ce2ed) SHA1(e114cec7eb7554de14561e7c0e6aed01d7e72ca6) )
	ROM_LOAD( "27-24m.u8",  0x3000, 0x0800, CRC(e191b0e1) SHA1(cc476efa194c1b2cd0035e9b4725e81d3a6f381c) )
	ROM_LOAD( "27-25m.u9",  0x3800, 0x0800, CRC(4152b53d) SHA1(6fe577045d03362b8b988c7a9cd0542c9a20d7a7) )

	ROM_REGION( 0x0800, "gfx1", 0 )
	ROM_FILL(               0x0000, 0x0800, 0xff )  // empty socket (requested by the manual)

	ROM_REGION( 0x1800, "gfx2", 0 )
	ROM_LOAD( "kcgc.u70",   0x0000, 0x0800, CRC(fb721236) SHA1(33ef355913b8acb5017a24ca1c46dec1c391a528) )
	ROM_LOAD( "kcgb.u69",   0x0800, 0x0800, CRC(2b9205d9) SHA1(48ed4dcef38e9567246f09bd9bea5bf291e7e1b9) )
	ROM_LOAD( "kcga.u68",   0x1000, 0x0800, CRC(c4491e35) SHA1(44acb8bd7af287350b99d159b6f83015fcdbd93c) )

	ROM_REGION( 0x100, "proms", 0 )
	ROM_LOAD( "pokclr.u28", 0x0000, 0x0100, CRC(a8191ef7) SHA1(d6f777980179ab091e2713ee815d46bf9c0ac486) )

	ROM_REGION(0x1000, "kstec", 0)
	ROM_LOAD( "903kstec.0", 0x0000, 0x0800, CRC(c1636ab5) SHA1(5a3ad24918751ca6a6640807e421e80f6b4cc844) )
ROM_END

/*

  CEI Video Poker
  Jacks or Better
  V 51.08
  Pay Schedule 05F Controled by EPR1- 50.081
  906-III board
  PROMS 2764

*/

ROM_START( comg5108 )  // Cal Omega v51.08 (Poker)
	ROM_REGION( 0x10000, "maincpu", 0 )
	ROM_LOAD( "epr1.u28",   0x6000, 0x2000, CRC(3d6abca9) SHA1(54a802f89bd64380abf269a2b507513c8db5319b) )  // schedule eprom 05F. checked in offset $8034
	ROM_LOAD( "epr2.u29",   0x8000, 0x2000, CRC(72cf8376) SHA1(fa1682244402e1b36164c670241f585bf4017ad9) )
	ROM_LOAD( "epr3.u30",   0xa000, 0x2000, CRC(c79957e5) SHA1(64afdedf5369d56790e9ae7a8d3be5f52125ca1f) )
	ROM_LOAD( "epr4.u31",   0xc000, 0x2000, CRC(eb0b0a86) SHA1(4fd29700db8fe183392cc66a54a128657c7e05e0) )
	ROM_LOAD( "epr5.u32",   0xe000, 0x2000, CRC(b0981cea) SHA1(e56278176df1a6c20acfb8cbf2f5e7a946d93111) )

	ROM_REGION( 0x6000, "gfx1", 0 )
	ROM_LOAD( "cg2c.u4",    0x0000, 0x2000, CRC(dc77a6db) SHA1(3af5f568de3f2af1a6bbb00d673bdbff16c87a40) )
	ROM_LOAD( "cg2b.u5",    0x2000, 0x2000, CRC(1f79f76d) SHA1(b2bce60e24dd61977f7bf6ee4705ca7d104ab388) )
	ROM_LOAD( "cg2a.u6",    0x4000, 0x2000, CRC(d5fd9fc2) SHA1(68472e7271f835656197109620bb3988fc52308a) )

	ROM_REGION( 0x200, "proms", 0 )  // second half is empty
	ROM_LOAD( "bprom.u16",  0x0000, 0x0200, CRC(a6d43709) SHA1(cbff2cb60137462dc0b7c7719a64574218d96c62) )
ROM_END

ROM_START( comg5107 )  // Cal Omega v51.07 (Poker)
	ROM_REGION( 0x10000, "maincpu", 0 )
	ROM_LOAD( "epr1.u28",   0x6000, 0x2000, CRC(3d6abca9) SHA1(54a802f89bd64380abf269a2b507513c8db5319b) )  // schedule eprom 05F. same as the 51.08 set
	ROM_LOAD( "epr2.u29",   0x8000, 0x2000, CRC(1cefe40d) SHA1(9169c466903485d6e78c53bd104dc61722437509) )
	ROM_LOAD( "epr3.u30",   0xa000, 0x2000, CRC(0bc9be3e) SHA1(bce88a6a37ded6396954ec8c11e19af66f658e4d) )
	ROM_LOAD( "epr4.u31",   0xc000, 0x2000, CRC(34e7d16f) SHA1(c4901e00a5dbaeb6277dbe9bdcad93827c5aa947) )
	ROM_LOAD( "epr5.u32",   0xe000, 0x2000, CRC(e5a252b5) SHA1(7a226c771ba16944b4e50c22db0cd5d7fc530e11) )

	ROM_REGION( 0x6000, "gfx1", 0 )
	ROM_LOAD( "cg2c.u4",    0x0000, 0x2000, CRC(dc77a6db) SHA1(3af5f568de3f2af1a6bbb00d673bdbff16c87a40) )
	ROM_LOAD( "cg2b.u5",    0x2000, 0x2000, CRC(1f79f76d) SHA1(b2bce60e24dd61977f7bf6ee4705ca7d104ab388) )
	ROM_LOAD( "cg2a.u6",    0x4000, 0x2000, CRC(d5fd9fc2) SHA1(68472e7271f835656197109620bb3988fc52308a) )

	ROM_REGION( 0x200, "proms", 0 )  // second half is empty
	ROM_LOAD( "bprom.u16",  0x0000, 0x0200, CRC(a6d43709) SHA1(cbff2cb60137462dc0b7c7719a64574218d96c62) )
ROM_END



/*********************** Diagnostic PROMs ***********************/

ROM_START( comg903d )  // Cal Omega 903d (System 903 diag.PROM)
	ROM_REGION( 0x10000, "maincpu", 0 )
	ROM_FILL(               0x1800, 0x0800, 0xff )  // empty socket (requested by the manual)
	ROM_FILL(               0x2000, 0x0800, 0xff )  // empty socket (requested by the manual)
	ROM_FILL(               0x2800, 0x0800, 0xff )  // empty socket (requested by the manual)
	ROM_FILL(               0x3000, 0x0800, 0xff )  // empty socket (requested by the manual)
	ROM_LOAD( "903diag.u9", 0x3800, 0x0800, CRC(f8092cea) SHA1(0c864419a4e1956c030b185739eca59313f20e8a) )

	ROM_REGION( 0x0800, "gfx1", 0 )
	ROM_LOAD( "testcg0.u67",    0x0000, 0x0800, CRC(b626ad89) SHA1(551b75f4559d11a4f8f56e38982114a21c77d4e7) )

	ROM_REGION( 0x1800, "gfx2", 0 )
	ROM_FILL(                   0x0000, 0x1800, 0xff )  // removed all ROMs (requested by the manual)

	ROM_REGION( 0x100, "proms", 0 )
	ROM_LOAD( "testclr.u28",    0x0000, 0x0100, CRC(a8191ef7) SHA1(d6f777980179ab091e2713ee815d46bf9c0ac486) )
ROM_END

ROM_START( comg905d )  // Cal Omega 905d (System 905 diag.PROM)
	ROM_REGION( 0x10000, "maincpu", 0 )
	ROM_FILL(               0x3000, 0x1000, 0xff )  // empty socket (requested by the manual)
	ROM_FILL(               0x4000, 0x1000, 0xff )  // empty socket (requested by the manual)
	ROM_FILL(               0x5000, 0x1000, 0xff )  // empty socket (requested by the manual)
	ROM_FILL(               0x6000, 0x1000, 0xff )  // empty socket (requested by the manual)
	ROM_LOAD( "905diag.u9", 0x7000, 0x1000, CRC(6c20dbc7) SHA1(dbab0d2cf07bade2e3619bd5f29d406f3498a278) )

	ROM_REGION( 0x0800, "gfx1", 0 )
	ROM_LOAD( "testcg0.u67",    0x0000, 0x0800, CRC(b626ad89) SHA1(551b75f4559d11a4f8f56e38982114a21c77d4e7) )

	ROM_REGION( 0x1800, "gfx2", 0 )
	ROM_FILL(                   0x0000, 0x1800, 0xff )  // removed all ROMs (requested by the manual)

	ROM_REGION( 0x100, "proms", 0 )
	ROM_LOAD( "testclr.u28",    0x0000, 0x0100, CRC(a8191ef7) SHA1(d6f777980179ab091e2713ee815d46bf9c0ac486) )
ROM_END



/****************** Unofficial / 3rd part games *****************/

/*

  El Grande 5 Card Draw

  ROM text showed poker stuff and "TUNI" "1982"

  .u6    2716
  .u7    2516
  .u8    2516
  .u9    2516
  .u67   2516
  .u68   2516
  .u69   2716
  .u70   2716
  .u28   82s129

  6502
  HD46505
  AY-3-8912
  MC6821P x2
  TC5501  x2
  10MHz Crystal

  empty socket at u5

*/

ROM_START( elgrande )
	ROM_REGION( 0x10000, "maincpu", 0 )
	ROM_FILL(           0x1800, 0x0800, 0xff )  // empty socket
	ROM_LOAD( "d1.u6",  0x2000, 0x0800, CRC(8b6b505c) SHA1(5f89bb1b50b9dfacf23c50e3016b9258b0e15084) )
	ROM_LOAD( "d1.u7",  0x2800, 0x0800, CRC(d803a978) SHA1(682b73c968ef57007397d3e5eb0e78a97722da5e) )
	ROM_LOAD( "d1.u8",  0x3000, 0x0800, CRC(291fa93b) SHA1(1d57f736b11ddc916effde78e2cd08c313a62901) )
	ROM_LOAD( "d1.u9",  0x3800, 0x0800, CRC(ec3309a7) SHA1(b8ab7f3f2edf2658ea633b2b557ea37517615399) )

	ROM_REGION( 0x0800, "gfx1", 0 )
	ROM_LOAD( "d1.u67", 0x0000, 0x0800, CRC(a8ac979d) SHA1(f7299d3f7c4aded028a65ae4365c174f0e953824) )

	ROM_REGION( 0x1800, "gfx2", 0 )
	ROM_LOAD( "d1.u70", 0x0000, 0x0800, CRC(4f12d424) SHA1(c43f1df757ac7dd76875245e73d47451d1f7f6f2) )
	ROM_LOAD( "d1.u69", 0x0800, 0x0800, CRC(ed3c83b7) SHA1(93e2134de3d9f79a6cff0391c1a32fccd3840c3f) )
	ROM_LOAD( "d1.u68", 0x1000, 0x0800, CRC(81d07f12) SHA1(c14226f8bc1d08fcdfc5cb71fcaf6e070fa2d4a8) )

	ROM_REGION( 0x100, "proms", 0 )
	ROM_LOAD( "d1.u28", 0x0000, 0x0100, CRC(a26a8fae) SHA1(d570fe9443a0912bd34b81ac4c3e4c5f8901f523) )
ROM_END

ROM_START( jjpoker )  // tuni-83
	ROM_REGION( 0x10000, "maincpu", 0 )
	ROM_LOAD( "tuni-83.u5", 0x1800, 0x0800, CRC(46c542ee) SHA1(0b3832d8ab69427298de03d18984a220a9a35c30) )
	ROM_LOAD( "tuni-83.u6", 0x2000, 0x0800, CRC(e24b392a) SHA1(3b705b5cc60d2b33375f52958b72e70ce36fa216) )
	ROM_LOAD( "tuni-83.u7", 0x2800, 0x0800, CRC(c49e4e37) SHA1(d70321e87e6192bc65950153c13c049a52000148) )
	ROM_LOAD( "tuni-83.u8", 0x3000, 0x0800, CRC(7a20d8ff) SHA1(d9c08c5dd5fe8d9f67d4fe031b47c3dbfcc717c1) )
	ROM_LOAD( "tuni-83.u9", 0x3800, 0x0800, CRC(8cba33a6) SHA1(6998a47521f8d40425f68444bb9a45df72276c6b) )

	ROM_REGION( 0x0800, "gfx1", 0 )
	ROM_LOAD( "tuni-83.u67",    0x0000, 0x0800, CRC(a8ac979d) SHA1(f7299d3f7c4aded028a65ae4365c174f0e953824) )

	ROM_REGION( 0x1800, "gfx2", 0 )
	ROM_LOAD( "tuni-83.u70",    0x0000, 0x0800, CRC(c131bf96) SHA1(3fb6717955a7312061395e5770c0f1ca9716d77c) )
	ROM_LOAD( "tuni-83.u69",    0x0800, 0x0800, CRC(3483b4fb) SHA1(ac04b68c5fb8f8f142582181ad13bee87636cead) )
	ROM_LOAD( "tuni-83.u68",    0x1000, 0x0800, CRC(e055a148) SHA1(d80e4330dce96b98df5bec731876f185476d6058) )

	ROM_REGION( 0x100, "proms", 0 )
	ROM_LOAD( "tunipoker.u28",  0x0000, 0x0100, CRC(5101a33b) SHA1(a36bc421064d0ed96beb27b549f69adce0a553c2) )
ROM_END

ROM_START( jjpokerb )  // pokr_j
	ROM_REGION( 0x10000, "maincpu", 0 )
	ROM_LOAD( "pokr_j.01.u5",   0x1800, 0x0800, CRC(d0004eda) SHA1(2fd39213e3028066fd4f9b8db206f036b566e2f7) )
	ROM_LOAD( "pokr_j.02.u6",   0x2000, 0x0800, CRC(6809ccd9) SHA1(2573194a13ddf0270bccd456bda84b822036c660) )
	ROM_LOAD( "pokr_j.03.u7",   0x2800, 0x0800, CRC(20c4519a) SHA1(c58662a6404060c2d1e60953a0bf69fee5657694) )
	ROM_LOAD( "pokr_j.04.u8",   0x3000, 0x0800, CRC(d127fcbf) SHA1(ebf8ab47233c2cfe54cb8e36ec2ff7bf5f8631a5) )
	ROM_LOAD( "pokr_j.05.u9",   0x3800, 0x0800, CRC(bb376541) SHA1(1b4f91cef36d6decd2b1da9765af4e5ec976b2fc) )

	ROM_REGION( 0x0800, "gfx1", 0 )
	ROM_LOAD( "tuni-83.u67",    0x0000, 0x0800, CRC(a8ac979d) SHA1(f7299d3f7c4aded028a65ae4365c174f0e953824) )

	ROM_REGION( 0x1800, "gfx2", 0 )
	ROM_LOAD( "tuni-83.u70",    0x0000, 0x0800, CRC(c131bf96) SHA1(3fb6717955a7312061395e5770c0f1ca9716d77c) )
	ROM_LOAD( "tuni-83.u69",    0x0800, 0x0800, CRC(3483b4fb) SHA1(ac04b68c5fb8f8f142582181ad13bee87636cead) )
	ROM_LOAD( "tuni-83.u68",    0x1000, 0x0800, CRC(e055a148) SHA1(d80e4330dce96b98df5bec731876f185476d6058) )

	ROM_REGION( 0x100, "proms", 0 )
	ROM_LOAD( "tunipoker.u28",  0x0000, 0x0100, CRC(5101a33b) SHA1(a36bc421064d0ed96beb27b549f69adce0a553c2) )
ROM_END

ROM_START( ssipkr24 )  // pokr02_4 (gfx and prom from jjpoker)
	ROM_REGION( 0x10000, "maincpu", 0 )
	ROM_LOAD( "pokr02_4.01.u5", 0x1800, 0x0800, CRC(8adf1d6d) SHA1(d83677eed9426841767d947919f6da671b5fbed4) )
	ROM_LOAD( "pokr02_4.02.u6", 0x2000, 0x0800, CRC(5298a01c) SHA1(a0085498699bc15cc6ada9e4e9541bd84b97eeae) )
	ROM_LOAD( "pokr02_4.03.u7", 0x2800, 0x0800, CRC(30b5ead6) SHA1(7650ebb5f17eae17f3a0ddee67432a7f9dbf1c13) )
	ROM_LOAD( "pokr02_4.04.u8", 0x3000, 0x0800, CRC(ade57860) SHA1(ee80e97302a4d6371fde5bacb58747075976f617) )
	ROM_LOAD( "pokr02_4.05.u9", 0x3800, 0x0800, CRC(ad15250b) SHA1(d006657df1d2e01e33a3efb906e4532a2cd5b85d) )

	ROM_REGION( 0x0800, "gfx1", 0 )
	ROM_LOAD( "tuni-83.u67",    0x0000, 0x0800, BAD_DUMP CRC(a8ac979d) SHA1(f7299d3f7c4aded028a65ae4365c174f0e953824) )

	ROM_REGION( 0x1800, "gfx2", 0 )
	ROM_LOAD( "tuni-83.u70",    0x0000, 0x0800, BAD_DUMP CRC(c131bf96) SHA1(3fb6717955a7312061395e5770c0f1ca9716d77c) )
	ROM_LOAD( "tuni-83.u69",    0x0800, 0x0800, BAD_DUMP CRC(3483b4fb) SHA1(ac04b68c5fb8f8f142582181ad13bee87636cead) )
	ROM_LOAD( "tuni-83.u68",    0x1000, 0x0800, BAD_DUMP CRC(e055a148) SHA1(d80e4330dce96b98df5bec731876f185476d6058) )

	ROM_REGION( 0x100, "proms", 0 )
	ROM_LOAD( "tunipoker.u28",  0x0000, 0x0100, BAD_DUMP CRC(5101a33b) SHA1(a36bc421064d0ed96beb27b549f69adce0a553c2) )
ROM_END

ROM_START( ssipkr30 )  // pokr03_0 (gfx and prom from jjpoker)
	ROM_REGION( 0x10000, "maincpu", 0 )
	ROM_LOAD( "pokr03_0.01.u5", 0x1800, 0x0800, CRC(db9581fe) SHA1(605b254e0ebb96423eb522ce75242083d70f01ca) )
	ROM_LOAD( "pokr03_0.02.u6", 0x2000, 0x0800, CRC(861243ad) SHA1(290eba5c820177669e5adeac1e2f172b73789542) )
	ROM_LOAD( "pokr03_0.03.u7", 0x2800, 0x0800, CRC(b5154dc0) SHA1(3b517a8d82db62be68427378fe92f0225174ba00) )
	ROM_LOAD( "pokr03_0.04.u8", 0x3000, 0x0800, CRC(93bdef84) SHA1(3ea10a4d4d164f63082fbff4ae9b9fd14b5bcb27) )
	ROM_LOAD( "pokr03_0.05.u9", 0x3800, 0x0800, CRC(bd2ffd49) SHA1(b60c3866b11acd5053ec6dc5c37c0e322cb29478) )

	ROM_REGION( 0x0800, "gfx1", 0 )
	ROM_LOAD( "tuni-83.u67",    0x0000, 0x0800, BAD_DUMP CRC(a8ac979d) SHA1(f7299d3f7c4aded028a65ae4365c174f0e953824) )

	ROM_REGION( 0x1800, "gfx2", 0 )
	ROM_LOAD( "tuni-83.u70",    0x0000, 0x0800, BAD_DUMP CRC(c131bf96) SHA1(3fb6717955a7312061395e5770c0f1ca9716d77c) )
	ROM_LOAD( "tuni-83.u69",    0x0800, 0x0800, BAD_DUMP CRC(3483b4fb) SHA1(ac04b68c5fb8f8f142582181ad13bee87636cead) )
	ROM_LOAD( "tuni-83.u68",    0x1000, 0x0800, BAD_DUMP CRC(e055a148) SHA1(d80e4330dce96b98df5bec731876f185476d6058) )

	ROM_REGION( 0x100, "proms", 0 )
	ROM_LOAD( "tunipoker.u28",  0x0000, 0x0100, BAD_DUMP CRC(5101a33b) SHA1(a36bc421064d0ed96beb27b549f69adce0a553c2) )
ROM_END

ROM_START( ssipkr40 )  // (gfx and prom from jjpoker)
	ROM_REGION( 0x10000, "maincpu", 0 )
	ROM_LOAD( "40-1.903.u5",    0x1800, 0x0800, CRC(461eb68c) SHA1(54781670930c723c993ca9ad80e06e38ddd2f035) )
	ROM_LOAD( "40-2.903.u6",    0x2000, 0x0800, CRC(099094a9) SHA1(c5a6ccb5ec0bebc79ef0b9c98595ef87c65ce361) )
	ROM_LOAD( "40-3.903.u7",    0x2800, 0x0800, CRC(1c923554) SHA1(d0050a8833f9a1a5fa0598b06a7bb265f0e814e4) )
	ROM_LOAD( "40-4.903.u8",    0x3000, 0x0800, CRC(552bf73d) SHA1(bf9197aab029c8dfaac88abcbda57547845323da) )
	ROM_LOAD( "40-5.903.u9",    0x3800, 0x0800, CRC(4d388d13) SHA1(8d46d6c227fe22f0433f02909b172f60cada1dd4) )

	ROM_REGION( 0x0800, "gfx1", 0 )
	ROM_LOAD( "tuni-83.u67",    0x0000, 0x0800, BAD_DUMP CRC(a8ac979d) SHA1(f7299d3f7c4aded028a65ae4365c174f0e953824) )

	ROM_REGION( 0x1800, "gfx2", 0 )
	ROM_LOAD( "tuni-83.u70",    0x0000, 0x0800, BAD_DUMP CRC(c131bf96) SHA1(3fb6717955a7312061395e5770c0f1ca9716d77c) )
	ROM_LOAD( "tuni-83.u69",    0x0800, 0x0800, BAD_DUMP CRC(3483b4fb) SHA1(ac04b68c5fb8f8f142582181ad13bee87636cead) )
	ROM_LOAD( "tuni-83.u68",    0x1000, 0x0800, BAD_DUMP CRC(e055a148) SHA1(d80e4330dce96b98df5bec731876f185476d6058) )

	ROM_REGION( 0x100, "proms", 0 )
	ROM_LOAD( "tunipoker.u28",  0x0000, 0x0100, BAD_DUMP CRC(5101a33b) SHA1(a36bc421064d0ed96beb27b549f69adce0a553c2) )
ROM_END

/*
  Casino 21
  UMCM / IWC
  Ver 30.08

  Black Jack game. Spanish language.
  It seems to run in 906-III hardware

*/
ROM_START( cas21iwc )  // UCMC Casino 21
	ROM_REGION( 0x10000, "maincpu", 0 )
	ROM_LOAD( "1.bin",   0x6000, 0x2000, CRC(c6c60700) SHA1(8c613211a22f5c23a9971092b996d29a4e0ae83d) )  // just tables and data to be checked.
	ROM_LOAD( "2.bin",   0x8000, 0x2000, CRC(c7bc884e) SHA1(e3a610362dc04d977b8bbd8549b9ce26a716867f) )
	ROM_LOAD( "3.bin",   0xa000, 0x2000, CRC(2be52026) SHA1(8318b340e2a5b6127c459d140078d105f16d8f32) )
	ROM_LOAD( "4.bin",   0xc000, 0x2000, CRC(0289aeac) SHA1(44bbbf4703c5dee460915e44839a53b97797f09d) )
	ROM_LOAD( "5.bin",   0xe000, 0x2000, CRC(e53b0112) SHA1(cff4d2467a6e3d322cdf5ddd9034099c8a0b7a8c) )

	ROM_REGION( 0x6000, "gfx1", 0 )
	ROM_LOAD( "cgc.bin",    0x0000, 0x2000, CRC(c69ab916) SHA1(316fabf35184007b29da91b3fec0a5c4ce8cded3) )
	ROM_LOAD( "cgb.bin",    0x2000, 0x2000, CRC(62630d24) SHA1(88e89b41cae02b34767fac0a75506ee44f033422) )
	ROM_LOAD( "cga.bin",    0x4000, 0x2000, CRC(ce444eb6) SHA1(3d8c6f047c141931e55ff9101832fa5cae73576d) )

	ROM_REGION( 0x200, "proms", 0 )
	ROM_LOAD( "n82s129n.u16",  0x0000, 0x0100, CRC(a26a8fae) SHA1(d570fe9443a0912bd34b81ac4c3e4c5f8901f523) )
ROM_END

/*
  Poker
  UCMC / IWC
  Ver 162.03

  Poker game. Spanish language.
  It seems to run in 906-III hardware

*/
ROM_START( pokeriwc )  // UCMC Poker (ver 162.03)
	ROM_REGION( 0x10000, "maincpu", 0 )
	ROM_LOAD( "numeral_1.bin",   0x6000, 0x2000, CRC(c099dc4c) SHA1(4eec1fb0d8f1d2b31ac397991594e02bd9156348) )  // just tables and data to be checked.
	ROM_LOAD( "numeral_2.bin",   0x8000, 0x2000, CRC(20d42fb2) SHA1(aae6704719b80f3c8c994d91ceebaae070d1153f) )
	ROM_LOAD( "numeral_3.bin",   0xa000, 0x2000, CRC(2cea3ba1) SHA1(c0edc7e9102744362bdca63a75c7ba344cbb0e6c) )
	ROM_LOAD( "numeral_4.bin",   0xc000, 0x2000, CRC(742676b0) SHA1(28f565fe75120000e049fb099bced4297a0bab1f) )
	ROM_LOAD( "numeral_5.bin",   0xe000, 0x2000, CRC(d9b7c85c) SHA1(bec03c0cef38d0d4a93a8ef4c4ddbed0b67ebaf3) )

	ROM_REGION( 0x6000, "gfx1", 0 )
	ROM_LOAD( "cgc.bin",    0x0000, 0x2000, CRC(c69ab916) SHA1(316fabf35184007b29da91b3fec0a5c4ce8cded3) )
	ROM_LOAD( "cgb.bin",    0x2000, 0x2000, CRC(62630d24) SHA1(88e89b41cae02b34767fac0a75506ee44f033422) )
	ROM_LOAD( "cga.bin",    0x4000, 0x2000, CRC(ce444eb6) SHA1(3d8c6f047c141931e55ff9101832fa5cae73576d) )

	ROM_REGION( 0x200, "proms", 0 )  // borrowed from other set, upper half is empty
	ROM_LOAD( "n82s129n.u16",  0x0000, 0x0100, CRC(a26a8fae) SHA1(d570fe9443a0912bd34b81ac4c3e4c5f8901f523) )
ROM_END

/*
  Poker
  UCMC / IWC
  Ver 162  20-6-91

  Poker game. Spanish language.
  It seems to run in 906-III hardware

*/
ROM_START( pokiwc162 )  // UCMC Poker (ver 162.03) alt. Joker Wild?...
	ROM_REGION( 0x10000, "maincpu", 0 )
	ROM_LOAD( "j_k.u28",                              0x6000, 0x2000, CRC(8a6e93b0) SHA1(a411cb4cd3980934cbc9b170b118348a9a4ac896) )  // just tables and data to be checked.
	ROM_LOAD( "v162_n2_spanish_pok_20-6-91_iwc.u29",  0x8000, 0x2000, CRC(20d42fb2) SHA1(aae6704719b80f3c8c994d91ceebaae070d1153f) )
	ROM_LOAD( "v162_n3_spanish_pok_20-6-91_iwc.u30",  0xa000, 0x2000, CRC(2cea3ba1) SHA1(c0edc7e9102744362bdca63a75c7ba344cbb0e6c) )
	ROM_LOAD( "v162_n4_spanish_pok_20-6-91_iwc.u31",  0xc000, 0x2000, CRC(742676b0) SHA1(28f565fe75120000e049fb099bced4297a0bab1f) )
	ROM_LOAD( "v162_n5_spanish_pok_20-6-91_iwc.u32",  0xe000, 0x2000, CRC(d9b7c85c) SHA1(bec03c0cef38d0d4a93a8ef4c4ddbed0b67ebaf3) )

	ROM_REGION( 0x6000, "gfx1", 0 )
	ROM_LOAD( "v162_cgc_iwc_argentina.u4",  0x0000, 0x2000, CRC(c69ab916) SHA1(316fabf35184007b29da91b3fec0a5c4ce8cded3) )
	ROM_LOAD( "v162_cgb_iwc_argentina.u5",  0x2000, 0x2000, CRC(62630d24) SHA1(88e89b41cae02b34767fac0a75506ee44f033422) )
	ROM_LOAD( "v162_cga_iwc_argentina.u6",  0x4000, 0x2000, CRC(ce444eb6) SHA1(3d8c6f047c141931e55ff9101832fa5cae73576d) )

	ROM_REGION( 0x100, "proms", 0 )
	ROM_LOAD( "n82s129n.u16",  0x0000, 0x0100, CRC(a26a8fae) SHA1(d570fe9443a0912bd34b81ac4c3e4c5f8901f523) )
ROM_END


/*************************************************
*                  Driver Init                   *
*************************************************/

void calomega_state::init_comg079()
{
	uint8_t *PRGROM = memregion( "maincpu" )->base();

	PRGROM[0x2ad2] = 0x00;  // checksum flag (0xe0)
	PRGROM[0x2CD1] = 0x33;
	PRGROM[0x2CD3] = 0x5A;
	PRGROM[0x2CD5] = 0x76;
	PRGROM[0x2CD9] = 0x13;
	PRGROM[0x2CDB] = 0x30;
	PRGROM[0x2CDD] = 0x06;
	PRGROM[0x2D01] = 0x10;
	PRGROM[0x2D06] = 0x36;
	PRGROM[0x2D07] = 0x20;
	PRGROM[0x2D08] = 0x7D;
	PRGROM[0x2D09] = 0x3D;
	PRGROM[0x2D0A] = 0x60;
	PRGROM[0x2D30] = 0x26;
	PRGROM[0x2D31] = 0x00;
	PRGROM[0x2D33] = 0x00;
	PRGROM[0x2D35] = 0x25;
	PRGROM[0x2D36] = 0x00;
	PRGROM[0x2D37] = 0x4C;
	PRGROM[0x2D39] = 0x34;
	PRGROM[0x2D3B] = 0x00;
	PRGROM[0x2D3C] = 0x38;
	PRGROM[0x2D3E] = 0x40;
	PRGROM[0x2D3F] = 0x48;
	PRGROM[0x2D41] = 0x01;
	PRGROM[0x2D44] = 0x48;
	PRGROM[0x2D46] = 0x02;
	PRGROM[0x2D48] = 0x0F;
	PRGROM[0x2D4A] = 0x0B;
	PRGROM[0x2D4C] = 0x02;
	PRGROM[0x2D4F] = 0x01;
	PRGROM[0x2D50] = 0x68;
	PRGROM[0x2D52] = 0x00;
	PRGROM[0x2D53] = 0x4C;
	PRGROM[0x2D54] = 0x3A;
	PRGROM[0x2D55] = 0x2D;
	PRGROM[0x2D56] = 0x68;
	PRGROM[0x2D57] = 0x68;
	PRGROM[0x2D58] = 0x60;
	PRGROM[0x2D5A] = 0x00;
	PRGROM[0x2D5C] = 0x06;
	PRGROM[0x2D5E] = 0x01;
	PRGROM[0x2D60] = 0x02;
	PRGROM[0x2D62] = 0x02;
	PRGROM[0x2D63] = 0x20;
	PRGROM[0x2D64] = 0x3A;
	PRGROM[0x2D65] = 0x2D;
	PRGROM[0x2D66] = 0x60;
	PRGROM[0x2D68] = 0x00;
	PRGROM[0x2D6A] = 0x08;
	PRGROM[0x2D6C] = 0x01;
	PRGROM[0x2D6E] = 0x02;
	PRGROM[0x2D79] = 0x0A;
	PRGROM[0x2D7B] = 0x06;
	PRGROM[0x2D80] = 0x78;
	PRGROM[0x2D81] = 0x2D;
	PRGROM[0x2D82] = 0x09;
	PRGROM[0x2D84] = 0x60;
	PRGROM[0x2D86] = 0x00;
	PRGROM[0x2D87] = 0xBE;
	PRGROM[0x2D88] = 0x97;
	PRGROM[0x2D89] = 0x2D;
	PRGROM[0x2D8C] = 0x97;
	PRGROM[0x2D8F] = 0x9D;
	PRGROM[0x2D90] = 0x00;
	PRGROM[0x2D98] = 0x04;
	PRGROM[0x2D9C] = 0x00;
	PRGROM[0x2DAC] = 0x04;
	PRGROM[0x2DB0] = 0x04;
	PRGROM[0x2DB4] = 0x00;
	PRGROM[0x2DB6] = 0x0F;
	PRGROM[0x2DB8] = 0x04;
	PRGROM[0x2DBC] = 0x04;
	PRGROM[0x2DD1] = 0x20;
	PRGROM[0x2DD3] = 0x00;
	PRGROM[0x2DD5] = 0x00;
	PRGROM[0x2DD6] = 0x10;
	PRGROM[0x2DD7] = 0x99;
	PRGROM[0x2DD9] = 0x11;
	PRGROM[0x2DDB] = 0x00;
	PRGROM[0x2DDD] = 0x99;
	PRGROM[0x2DDE] = 0x00;
	PRGROM[0x2DE3] = 0x8A;
	PRGROM[0x2DE5] = 0x00;
	PRGROM[0x2DE6] = 0x99;
	PRGROM[0x2DE7] = 0x00;
	PRGROM[0x2DE8] = 0x14;
	PRGROM[0x2DE9] = 0x99;
	PRGROM[0x2DEA] = 0x00;
	PRGROM[0x2DEB] = 0x15;
	PRGROM[0x2DED] = 0x00;
	PRGROM[0x2DEE] = 0x16;
	PRGROM[0x2DEF] = 0x99;
	PRGROM[0x2E01] = 0x90;
	PRGROM[0x2E03] = 0x45;
	PRGROM[0x2E05] = 0x49;
	PRGROM[0x2E06] = 0x01;
	PRGROM[0x2E07] = 0x4A;
	PRGROM[0x2E09] = 0x90;
	PRGROM[0x2E0B] = 0x91;
	PRGROM[0x2E0D] = 0x92;
	PRGROM[0x2E0F] = 0x93;
	PRGROM[0x2E30] = 0xE0;
	PRGROM[0x2E31] = 0x12;
	PRGROM[0x2E32] = 0x90;
	PRGROM[0x2E34] = 0xAD;
	PRGROM[0x2E35] = 0xC4;
	PRGROM[0x2E36] = 0x08;
	PRGROM[0x2E37] = 0x29;
	PRGROM[0x2E38] = 0x80;
	PRGROM[0x2E39] = 0xD0;
	PRGROM[0x2E3A] = 0x13;
	PRGROM[0x2E3B] = 0xA0;
	PRGROM[0x2E3C] = 0x00;
	PRGROM[0x2E3E] = 0x04;
	PRGROM[0x2E67] = 0x2E;
	PRGROM[0x2E68] = 0x8D;
	PRGROM[0x2E69] = 0x08;
	PRGROM[0x2E6A] = 0x00;
	PRGROM[0x2E6E] = 0x8D;
	PRGROM[0x2E6F] = 0x09;
}

void calomega_state::init_comg080()
{
	/* Injecting missing Start and NMI vectors...
	   Start = $2042;  NMI = $26f8;
	   Also a fake vector at $3ff8-$3ff9. The code checks these values to continue.
	*/
	uint8_t *PRGROM = memregion( "maincpu" )->base();

	PRGROM[0x3ff8] = 0x8e;  // checked by code
	PRGROM[0x3ff9] = 0x97;  // checked by code

	PRGROM[0x3ffc] = 0x42;  // start vector
	PRGROM[0x3ffd] = 0x20;
	PRGROM[0x3ffe] = 0xf8;  // NMI vector
	PRGROM[0x3fff] = 0x26;
}

void calomega_state::init_comg145()
{
	uint8_t *PRGROM = memregion( "maincpu" )->base();

	PRGROM[0x3ff8] = 0x0a;    // patching the checksum error.
	PRGROM[0x3ff9] = 0xc1;    // patching the checksum error.
}

void calomega_state::init_comg176()
{
	uint8_t *PRGROM = memregion( "maincpu" )->base();

	PRGROM[0x25df] = 0x00;    // patching the checksum flag.
}

// for debug purposes...
void calomega_state::init_any()
{
	uint8_t *PRGROM = memregion( "maincpu" )->base();
	PRGROM[0x0000] = 0x00;

}

/*************************************************
*                  Game Drivers                  *
*************************************************/

//     YEAR  NAME      PARENT    MACHINE   INPUT     STATE           INIT          ROT    COMPANY                                  FULLNAME                                           FLAGS                                         LAYOUTS  */
GAME(  1981, comg074,  0,        sys903,   comg074,  calomega_state, empty_init,   ROT0, "Cal Omega Inc.",                        "Cal Omega - Game 7.4 (Gaming Poker, W.Export)",    MACHINE_SUPPORTS_SAVE )
GAME(  1981, comg076,  0,        sys903,   comg076,  calomega_state, empty_init,   ROT0, "Cal Omega Inc.",                        "Cal Omega - Game 7.6 (Arcade Poker)",              MACHINE_SUPPORTS_SAVE )
GAME(  1981, comg079,  0,        sys903,   comg076,  calomega_state, init_comg079, ROT0, "Cal Omega Inc.",                        "Cal Omega - Game 7.9 (Arcade Poker)",              MACHINE_SUPPORTS_SAVE )    // bad dump
GAME(  1981, comg080,  0,        sys903,   arcadebj, calomega_state, init_comg080, ROT0, "Cal Omega Inc.",                        "Cal Omega - Game 8.0 (Arcade Black Jack)",         MACHINE_SUPPORTS_SAVE )    // bad dump
GAMEL( 1981, comg094,  0,        sys903kb, keno_903, calomega_state, empty_init,   ROT0, "Cal Omega Inc.",                        "Cal Omega - Game 9.4 (Keno)",                      MACHINE_SUPPORTS_SAVE,                        layout_kenokb )
GAME(  1982, comg107,  0,        sys903,   biggame,  calomega_state, empty_init,   ROT0, "Cal Omega Inc.",                        "Cal Omega - Game 10.7c (Big Game)",                MACHINE_SUPPORTS_SAVE )
GAME(  1982, comg123,  0,        sys903,   stand903, calomega_state, empty_init,   ROT0, "Cal Omega Inc.",                        "Cal Omega - Game 12.3 (Ticket Poker)",             MACHINE_NOT_WORKING | MACHINE_SUPPORTS_SAVE )    // bad dump
GAME(  1982, comg125,  0,        sys903,   nudgesw,  calomega_state, empty_init,   ROT0, "Cal Omega Inc.",                        "Cal Omega - Game 12.5 (Bingo)",                    MACHINE_SUPPORTS_SAVE )
GAMEL( 1982, comg127,  0,        sys903kb, keno_903, calomega_state, empty_init,   ROT0, "Cal Omega Inc.",                        "Cal Omega - Game 12.7 (Keno)",                     MACHINE_SUPPORTS_SAVE,                        layout_kenokb )
GAME(  1982, comg128,  0,        sys903,   comg128,  calomega_state, empty_init,   ROT0, "Cal Omega Inc.",                        "Cal Omega - Game 12.8 (Arcade Game)",              MACHINE_SUPPORTS_SAVE )
GAME(  1982, comg134,  0,        sys903,   nudgensw, calomega_state, empty_init,   ROT0, "Cal Omega Inc.",                        "Cal Omega - Game 13.4 (Nudge)",                    MACHINE_SUPPORTS_SAVE )
GAME(  1982, comg145,  0,        sys903,   pix903,   calomega_state, init_comg145, ROT0, "Cal Omega Inc.",                        "Cal Omega - Game 14.5 (Pixels)",                   MACHINE_SUPPORTS_SAVE )    // bad dump
GAME(  1983, comg157,  0,        sys903,   comg157,  calomega_state, empty_init,   ROT0, "Cal Omega Inc.",                        "Cal Omega - Game 15.7 (Double-Draw Poker)",        MACHINE_SUPPORTS_SAVE )
GAME(  1983, comg159,  0,        sys905,   comg159,  calomega_state, empty_init,   ROT0, "Cal Omega Inc.",                        "Cal Omega - Game 15.9 (Wild Double-Up)",           MACHINE_SUPPORTS_SAVE )
GAMEL( 1983, comg164,  0,        sys903kb, keno_903, calomega_state, empty_init,   ROT0, "Cal Omega Inc.",                        "Cal Omega - Game 16.4 (Keno)",                     MACHINE_NOT_WORKING | MACHINE_SUPPORTS_SAVE,  layout_kenokb )    // incomplete dump
GAMEL( 1983, comg168,  0,        sys903kb, keno_903, calomega_state, empty_init,   ROT0, "Cal Omega Inc.",                        "Cal Omega - Game 16.8 (Keno)",                     MACHINE_SUPPORTS_SAVE,                        layout_kenokb )
GAME(  1983, comg172,  0,        sys905,   comg172,  calomega_state, empty_init,   ROT0, "Cal Omega Inc.",                        "Cal Omega - Game 17.2 (Double Double Poker)",      MACHINE_SUPPORTS_SAVE )
GAME(  1984, comg175,  0,        sys903,   gdrwpkrd, calomega_state, empty_init,   ROT0, "Cal Omega / Casino Electronics Inc.",   "Cal Omega - Game 17.51 (Gaming Draw Poker)",       MACHINE_SUPPORTS_SAVE )
GAME(  1982, comg176,  0,        sys903,   nudgensw, calomega_state, init_comg176, ROT0, "Cal Omega Inc.",                        "Cal Omega - Game 17.6 (Nudge)",                    MACHINE_SUPPORTS_SAVE )
GAME(  1982, comg181,  0,        sys903,   nudgesw,  calomega_state, empty_init,   ROT0, "Cal Omega Inc.",                        "Cal Omega - Game 18.1 (Nudge)",                    MACHINE_SUPPORTS_SAVE )
GAME(  1983, comg183,  0,        sys905,   pixels,   calomega_state, empty_init,   ROT0, "Cal Omega Inc.",                        "Cal Omega - Game 18.3 (Pixels)",                   MACHINE_SUPPORTS_SAVE )
GAME(  1983, comg184,  0,        sys905,   pixels,   calomega_state, empty_init,   ROT0, "Cal Omega Inc.",                        "Cal Omega - Game 18.4 (Pixels)",                   MACHINE_SUPPORTS_SAVE )
GAME(  1983, comg185,  0,        sys905,   pixels,   calomega_state, empty_init,   ROT0, "Cal Omega Inc.",                        "Cal Omega - Game 18.5 (Pixels)",                   MACHINE_SUPPORTS_SAVE )
GAME(  1983, comg186,  0,        sys905,   pixels,   calomega_state, empty_init,   ROT0, "Cal Omega Inc.",                        "Cal Omega - Game 18.6 (Pixels)",                   MACHINE_SUPPORTS_SAVE )
GAME(  1983, comg187,  0,        sys905,   stand905, calomega_state, empty_init,   ROT0, "Cal Omega Inc.",                        "Cal Omega - Game 18.7 (Amusement Poker)",          MACHINE_NOT_WORKING | MACHINE_SUPPORTS_SAVE )    // bad dump
GAME(  1984, comg204,  0,        sys905,   comg204,  calomega_state, empty_init,   ROT0, "Cal Omega Inc.",                        "Cal Omega - Game 20.4 (Super Blackjack)",          MACHINE_SUPPORTS_SAVE )
GAME(  1984, comg208,  0,        sys905,   comg208 , calomega_state, empty_init,   ROT0, "Cal Omega Inc.",                        "Cal Omega - Game 20.8 (Winner's Choice)",          MACHINE_SUPPORTS_SAVE )
GAME(  1984, comg227,  0,        sys905,   stand905, calomega_state, empty_init,   ROT0, "Cal Omega Inc.",                        "Cal Omega - Game 22.7 (Amusement Poker, d/d)",     MACHINE_NOT_WORKING | MACHINE_SUPPORTS_SAVE )    // bad dump
GAME(  1984, comg230,  0,        sys905,   stand905, calomega_state, empty_init,   ROT0, "Cal Omega Inc.",                        "Cal Omega - Game 23.0 (FC Bingo (4-card))",        MACHINE_NOT_WORKING | MACHINE_SUPPORTS_SAVE )    // bad dump
GAME(  1984, comg236,  0,        sys905,   hotline,  calomega_state, empty_init,   ROT0, "Cal Omega Inc.",                        "Cal Omega - Game 23.6 (Hotline)",                  MACHINE_SUPPORTS_SAVE )
GAME(  1985, comg239,  0,        sys903,   gdrwpkrd, calomega_state, empty_init,   ROT0, "Cal Omega / Casino Electronics Inc.",   "Cal Omega - Game 23.9 (Gaming Draw Poker)",        MACHINE_SUPPORTS_SAVE )
GAME(  1985, comg240,  0,        sys903,   gdrwpkrh, calomega_state, empty_init,   ROT0, "Cal Omega / Casino Electronics Inc.",   "Cal Omega - Game 24.0 (Gaming Draw Poker, hold)",  MACHINE_SUPPORTS_SAVE )
GAME(  1985, comg246,  0,        sys905,   hotline,  calomega_state, empty_init,   ROT0, "Cal Omega Inc.",                        "Cal Omega - Game 24.6 (Hotline)",                  MACHINE_SUPPORTS_SAVE )
GAMEL( 1985, comg272a, 0,        sys903kb, keno_903, calomega_state, empty_init,   ROT0, "Cal Omega Inc.",                        "Cal Omega - Game 27.2 (Keno, amusement)",          MACHINE_SUPPORTS_SAVE,                         layout_kenokb )
GAMEL( 1985, comg272b, 0,        sys903kb, keno_903, calomega_state, empty_init,   ROT0, "Cal Omega Inc.",                        "Cal Omega - Game 27.2 (Keno, gaming)",             MACHINE_SUPPORTS_SAVE,                         layout_kenokb )

//************ Diagnostic Sets ************
GAME( 198?, comg903d, 0,        sys903,   stand903, calomega_state, empty_init,    ROT0, "Cal Omega Inc.",                        "Cal Omega - System 903 Diag.PROM",                 MACHINE_SUPPORTS_SAVE )
GAME( 198?, comg905d, 0,        sys905,   stand905, calomega_state, empty_init,    ROT0, "Cal Omega Inc.",                        "Cal Omega - System 905 Diag.PROM",                 MACHINE_SUPPORTS_SAVE )

//************* 906-III games **************
GAME( 1988, comg5107, 0,        sys906,   stand906, calomega_state, empty_init,    ROT0, "Casino Electronics Inc.",               "CEI 51.07 (CEI 906-III Poker)",                    MACHINE_SUPPORTS_SAVE )
GAME( 1988, comg5108, 0,        sys906,   stand906, calomega_state, empty_init,    ROT0, "Casino Electronics Inc.",               "CEI 51.08 (CEI 906-III Poker)",                    MACHINE_SUPPORTS_SAVE )

//****** Unofficial 903/904/905 3rd part games *******
GAME( 1982, elgrande,  0,        s903mod,  elgrande, calomega_state, empty_init,   ROT0, "Enter-Tech, Ltd. / Tuni Electro Service", "El Grande - 5 Card Draw (New)",                  MACHINE_SUPPORTS_SAVE )
GAME( 1983, jjpoker,   0,        s903mod,  jjpoker,  calomega_state, empty_init,   ROT0, "Enter-Tech, Ltd.",                        "Jackpot Joker Poker (set 1)",                    MACHINE_SUPPORTS_SAVE )
GAME( 1983, jjpokerb,  jjpoker,  s903mod,  jjpoker,  calomega_state, empty_init,   ROT0, "Enter-Tech, Ltd.",                        "Jackpot Joker Poker (set 2)",                    MACHINE_SUPPORTS_SAVE )
GAME( 1988, ssipkr24,  0,        s903mod,  ssipkr,   calomega_state, empty_init,   ROT0, "SSI",                                     "SSI Poker (v2.4)",                               MACHINE_SUPPORTS_SAVE )
GAME( 1988, ssipkr30,  ssipkr24, s903mod,  ssipkr,   calomega_state, empty_init,   ROT0, "SSI",                                     "SSI Poker (v3.0)",                               MACHINE_SUPPORTS_SAVE )
GAME( 1990, ssipkr40,  ssipkr24, s903mod,  ssipkr,   calomega_state, empty_init,   ROT0, "SSI",                                     "SSI Poker (v4.0)",                               MACHINE_SUPPORTS_SAVE )

//****** Unofficial 906-III family 3rd part games *******
GAME( 1990, cas21iwc,  0,        sys906,   cas21iwc, calomega_state, empty_init,   ROT0, "UCMC/IWC",                              "Casino 21 UCMC/IWC (ver 30.08)",                   MACHINE_SUPPORTS_SAVE )
GAME( 1991, pokeriwc,  0,        sys906,   pokeriwc, calomega_state, empty_init,   ROT0, "UCMC/IWC",                              "Poker UCMC/IWC (ver 162.03)",                      MACHINE_SUPPORTS_SAVE )
GAME( 1991, pokiwc162, pokeriwc, sys906,   pokeriwc, calomega_state, empty_init,   ROT0, "UCMC/IWC",                              "Poker UCMC/IWC (ver 162.03 20-6-91)",              MACHINE_SUPPORTS_SAVE )<|MERGE_RESOLUTION|>--- conflicted
+++ resolved
@@ -4551,11 +4551,7 @@
 	// video hardware
 	screen_device &screen(SCREEN(config, "screen", SCREEN_TYPE_RASTER));
 	screen.set_refresh_hz(60);
-<<<<<<< HEAD
-	screen.set_vblank_time(subseconds::from_usec(0));
-=======
-	screen.set_vblank_time(ATTOSECONDS_IN_USEC(100));
->>>>>>> f83530b7
+	screen.set_vblank_time(subseconds::from_usec(100));
 	screen.set_size((39+1)*8, (31+1)*8);             // Taken from MC6845 init, registers 00 & 04. Normally programmed with (value-1).
 	screen.set_visarea(0*8, 32*8-1, 0*8, 31*8-1);    // Taken from MC6845 init, registers 01 & 06.
 	screen.set_screen_update(FUNC(calomega_state::screen_update_calomega));
@@ -4734,16 +4730,6 @@
 	screen.set_visarea(0*8, 32*8-1, 0*8, 31*8-1);    // Taken from MC6845 init, registers 01 & 06.
 	screen.set_screen_update(FUNC(calomega_state::screen_update_calomega));
 
-<<<<<<< HEAD
-	screen.screen_vblank().set(FUNC(calomega_state::vblank_w));
-
-	m_pia[0]->readpa_handler().set_ioport("SW1");
-	m_pia[0]->readpb_handler().set(FUNC(calomega_state::pia0_bin_r));
-	m_pia[0]->writepa_handler().set(FUNC(calomega_state::pia0_aout_w));
-	m_pia[0]->writepb_handler().set(FUNC(calomega_state::pia0_bout_w));
-
-	m_pia[1]->readpa_handler().set(FUNC(calomega_state::pia1_ain_r));
-=======
 	screen.screen_vblank().set(FUNC(calomega_state::vblank2_w));
 	PIA6821(config.replace(), m_pia[0], 0);
 	m_pia[0]->readpa_handler().set_ioport("SW1");                             // Bit 7 - CGBANK ???? input?-output?
@@ -4754,7 +4740,6 @@
 
 	PIA6821(config.replace(), m_pia[1], 0);
 	m_pia[1]->readpa_handler().set(FUNC(calomega_state::pia1_ain_r));         // Mux. Button read.
->>>>>>> f83530b7
 	m_pia[1]->readpb_handler().set(FUNC(calomega_state::pia1_bin_r));
 	m_pia[1]->readca1_handler().set(FUNC(calomega_state::timer_r));           // Timer Interrupt Ack.      (CPU -> PIA)
 	m_pia[1]->readcb1_handler().set(FUNC(calomega_state::vblank_r));          // V_BLANK Interrupt Ack.    (CPU -> PIA)
