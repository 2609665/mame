--- conflicted
+++ resolved
@@ -1624,12 +1624,7 @@
 		m_gpu.InitRenderBuffers(fbi.rowpixels, fbi.height, fbi.width);
 	}
 
-<<<<<<< HEAD
-   logerror("VOODOO.%d.VIDMEM: buffer_pages=%X  fifo=%X-%X  tiles=%X  rowpix=%d\n", index, buffer_pages, fifo_start_page, fifo_last_page, fbi.x_tiles, fbi.rowpixels);
-   //osd_printf_info("VOODOO.%d.VIDMEM: buffer_pages=%X  fifo=%X-%X  tiles=%X  rowpix=%d fbiH: %d fbiW: %d\n", index, buffer_pages, fifo_start_page, fifo_last_page, fbi.x_tiles, fbi.rowpixels, fbi.height, fbi.width);
-=======
 //  logerror("VOODOO.VIDMEM: buffer_pages=%X  fifo=%X-%X  tiles=%X  rowpix=%d\n", buffer_pages, fifo_start_page, fifo_last_page, fbi.x_tiles, fbi.rowpixels);
->>>>>>> 6c3e1da1
 
 	/* first RGB buffer always starts at 0 */
 	fbi.rgboffs[0] = 0;
@@ -3826,11 +3821,8 @@
 		DECLARE_DITHER_POINTERS_NO_DITHER_VAR;
 		uint32_t bufoffs;
 
-<<<<<<< HEAD
-=======
 		if (LOG_LFB) vd->logerror("VOODOO.LFB:write raw mode %X (%d,%d) = %08X & %08X\n", LFBMODE_WRITE_FORMAT(vd->reg[lfbMode].u), x, y, data, mem_mask);
 
->>>>>>> 6c3e1da1
 		/* determine the screen Y */
 		scry = y;
 		if (LFBMODE_Y_ORIGIN(vd->reg[lfbMode].u))
@@ -4773,11 +4765,7 @@
 	if (LFBMODE_BYTE_SWIZZLE_READS(vd->reg[lfbMode].u))
 		data = swapendian_int32(data);
 
-<<<<<<< HEAD
-	if (LOG_LFB) vd->logerror("VOODOO.%d.LFB:read buf(%d) (%d,%d) = %08X @(%p)\n", vd->index, destbuf, x, y, data, buffer);
-=======
 	if (LOG_LFB) vd->logerror("VOODOO.LFB:read (%d,%d) = %08X\n", x, y, data);
->>>>>>> 6c3e1da1
 	return data;
 }
 
