--- conflicted
+++ resolved
@@ -375,96 +375,7 @@
 
 /**************************************************************************/
 
-<<<<<<< HEAD
-void ymf278b_device::retrigger_note(YMF278BSlot *slot)
-=======
-void ymf278b_device::A_w(uint8_t reg, uint8_t data)
-{
-	// FM register array 0 (compatible with YMF262)
-	switch(reg)
-	{
-		// LSI TEST
-		case 0x00:
-		case 0x01:
-			break;
-
-		// timer a count
-		case 0x02:
-			if (data != m_timer_a_count)
-			{
-				m_timer_a_count = data;
-
-				// change period, ~80.8us * t
-				if (m_enable & 1)
-					m_timer_a->adjust(m_timer_a->remaining(), 0, m_timer_base * (256-data) * 4);
-			}
-			break;
-
-		// timer b count
-		case 0x03:
-			if (data != m_timer_b_count)
-			{
-				m_timer_b_count = data;
-
-				// change period, ~323.1us * t
-				if (m_enable & 2)
-					m_timer_b->adjust(m_timer_b->remaining(), 0, m_timer_base * (256-data) * 16);
-			}
-			break;
-
-		// timer control
-		case 0x04:
-			if(data & 0x80)
-				m_current_irq = 0;
-			else
-			{
-				// reset timers
-				if((m_enable ^ data) & 1)
-				{
-					attotime period = (data & 1) ? m_timer_base * (256-m_timer_a_count) * 4 : attotime::never;
-					m_timer_a->adjust(period, 0, period);
-				}
-				if((m_enable ^ data) & 2)
-				{
-					attotime period = (data & 2) ? m_timer_base * (256-m_timer_b_count) * 16 : attotime::never;
-					m_timer_b->adjust(period, 0, period);
-				}
-
-				m_enable = data;
-				m_current_irq &= ~data;
-			}
-			irq_check();
-			break;
-
-		default:
-			logerror("YMF278B:  Port A write %02x, %02x\n", reg, data);
-			break;
-	}
-}
-
-void ymf278b_device::B_w(uint8_t reg, uint8_t data)
-{
-	// FM register array 1 (compatible with YMF262)
-	switch(reg)
-	{
-		// LSI TEST
-		case 0x00:
-		case 0x01:
-			break;
-
-		// expansion register (NEW2/NEW)
-		case 0x05:
-			m_exp = data;
-			break;
-
-		default:
-			logerror("YMF278B:  Port B write %02x, %02x\n", reg, data);
-			break;
-	}
-}
-
 void ymf278b_device::retrigger_sample(YMF278BSlot *slot)
->>>>>>> 1cc65ff1
 {
 	// activate channel
 	if (slot->octave != 8)
