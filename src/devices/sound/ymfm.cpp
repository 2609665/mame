--- conflicted
+++ resolved
@@ -2876,14 +2876,7 @@
 	m_modified_channels(ALL_CHANNELS),
 	m_prepare_count(0),
 	m_busy_end(attotime::zero),
-<<<<<<< HEAD
-	m_irq_handler(device),
-	m_regdata(RegisterType::REGISTERS),
-	m_regs(m_regdata)
-=======
-	m_timer{ nullptr, nullptr },
 	m_irq_handler(device)
->>>>>>> adf5af55
 {
 	// create the channels
 	for (int chnum = 0; chnum < CHANNELS; chnum++)
@@ -3149,11 +3142,7 @@
 void ymfm_engine_base<RegisterType>::update_timer(u32 tnum, u32 enable)
 {
 	// if the timer is live, but not currently enabled, set the timer
-<<<<<<< HEAD
 	if (enable && !m_timer[tnum].enabled())
-=======
-	if (enable && !m_timer[tnum]->enable())
->>>>>>> adf5af55
 	{
 		// each timer clock is n operators * prescale factor (2/3/6)
 		u32 clockscale = OPERATORS * m_clock_prescale;
